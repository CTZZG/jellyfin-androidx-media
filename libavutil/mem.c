/*
 * default memory allocator for libavutil
 * Copyright (c) 2002 Fabrice Bellard
 *
 * This file is part of FFmpeg.
 *
 * FFmpeg is free software; you can redistribute it and/or
 * modify it under the terms of the GNU Lesser General Public
 * License as published by the Free Software Foundation; either
 * version 2.1 of the License, or (at your option) any later version.
 *
 * FFmpeg is distributed in the hope that it will be useful,
 * but WITHOUT ANY WARRANTY; without even the implied warranty of
 * MERCHANTABILITY or FITNESS FOR A PARTICULAR PURPOSE.  See the GNU
 * Lesser General Public License for more details.
 *
 * You should have received a copy of the GNU Lesser General Public
 * License along with FFmpeg; if not, write to the Free Software
 * Foundation, Inc., 51 Franklin Street, Fifth Floor, Boston, MA 02110-1301 USA
 */

/**
 * @file
 * default memory allocator for libavutil
 */

#define _XOPEN_SOURCE 600

#include "config.h"

#include <limits.h>
#include <stdint.h>
#include <stdlib.h>
#include <string.h>
#if HAVE_MALLOC_H
#include <malloc.h>
#endif

#include "avassert.h"
#include "avutil.h"
#include "common.h"
#include "dynarray.h"
#include "intreadwrite.h"
#include "mem.h"

#ifdef MALLOC_PREFIX

#define malloc         AV_JOIN(MALLOC_PREFIX, malloc)
#define memalign       AV_JOIN(MALLOC_PREFIX, memalign)
#define posix_memalign AV_JOIN(MALLOC_PREFIX, posix_memalign)
#define realloc        AV_JOIN(MALLOC_PREFIX, realloc)
#define free           AV_JOIN(MALLOC_PREFIX, free)

void *malloc(size_t size);
void *memalign(size_t align, size_t size);
int   posix_memalign(void **ptr, size_t align, size_t size);
void *realloc(void *ptr, size_t size);
void  free(void *ptr);

#endif /* MALLOC_PREFIX */

#define ALIGN (HAVE_AVX ? 32 : 16)

/* NOTE: if you want to override these functions with your own
 * implementations (not recommended) you have to link libav* as
 * dynamic libraries and remove -Wl,-Bsymbolic from the linker flags.
 * Note that this will cost performance. */

static size_t max_alloc_size= INT_MAX;

void av_max_alloc(size_t max){
    max_alloc_size = max;
}

void *av_malloc(size_t size)
{
    void *ptr = NULL;
#if CONFIG_MEMALIGN_HACK
    long diff;
#endif

    /* let's disallow possibly ambiguous cases */
    if (size > (max_alloc_size - 32))
        return NULL;

#if CONFIG_MEMALIGN_HACK
    ptr = malloc(size + ALIGN);
    if (!ptr)
        return ptr;
    diff              = ((~(long)ptr)&(ALIGN - 1)) + 1;
    ptr               = (char *)ptr + diff;
    ((char *)ptr)[-1] = diff;
#elif HAVE_POSIX_MEMALIGN
    if (size) //OS X on SDK 10.6 has a broken posix_memalign implementation
    if (posix_memalign(&ptr, ALIGN, size))
        ptr = NULL;
#elif HAVE_ALIGNED_MALLOC
    ptr = _aligned_malloc(size, ALIGN);
#elif HAVE_MEMALIGN
#ifndef __DJGPP__
    ptr = memalign(ALIGN, size);
#else
    ptr = memalign(size, ALIGN);
#endif
    /* Why 64?
     * Indeed, we should align it:
     *   on  4 for 386
     *   on 16 for 486
     *   on 32 for 586, PPro - K6-III
     *   on 64 for K7 (maybe for P3 too).
     * Because L1 and L2 caches are aligned on those values.
     * But I don't want to code such logic here!
     */
    /* Why 32?
     * For AVX ASM. SSE / NEON needs only 16.
     * Why not larger? Because I did not see a difference in benchmarks ...
     */
    /* benchmarks with P3
     * memalign(64) + 1          3071, 3051, 3032
     * memalign(64) + 2          3051, 3032, 3041
     * memalign(64) + 4          2911, 2896, 2915
     * memalign(64) + 8          2545, 2554, 2550
     * memalign(64) + 16         2543, 2572, 2563
     * memalign(64) + 32         2546, 2545, 2571
     * memalign(64) + 64         2570, 2533, 2558
     *
     * BTW, malloc seems to do 8-byte alignment by default here.
     */
#else
    ptr = malloc(size);
#endif
    if(!ptr && !size) {
        size = 1;
        ptr= av_malloc(1);
    }
#if CONFIG_MEMORY_POISONING
    if (ptr)
        memset(ptr, FF_MEMORY_POISON, size);
#endif
    return ptr;
}

void *av_realloc(void *ptr, size_t size)
{
#if CONFIG_MEMALIGN_HACK
    int diff;
#endif

    /* let's disallow possibly ambiguous cases */
    if (size > (max_alloc_size - 32))
        return NULL;

#if CONFIG_MEMALIGN_HACK
    //FIXME this isn't aligned correctly, though it probably isn't needed
    if (!ptr)
        return av_malloc(size);
    diff = ((char *)ptr)[-1];
    av_assert0(diff>0 && diff<=ALIGN);
    ptr = realloc((char *)ptr - diff, size + diff);
    if (ptr)
        ptr = (char *)ptr + diff;
    return ptr;
#elif HAVE_ALIGNED_MALLOC
    return _aligned_realloc(ptr, size + !size, ALIGN);
#else
    return realloc(ptr, size + !size);
#endif
}

void *av_realloc_f(void *ptr, size_t nelem, size_t elsize)
{
    size_t size;
    void *r;

    if (av_size_mult(elsize, nelem, &size)) {
        av_free(ptr);
        return NULL;
    }
    r = av_realloc(ptr, size);
    if (!r && size)
        av_free(ptr);
    return r;
}

int av_reallocp(void *ptr, size_t size)
{
    void *val;

    if (!size) {
        av_freep(ptr);
        return 0;
    }

    memcpy(&val, ptr, sizeof(val));
    val = av_realloc(val, size);

    if (!val) {
        av_freep(ptr);
        return AVERROR(ENOMEM);
    }

    memcpy(ptr, &val, sizeof(val));
    return 0;
}

void *av_realloc_array(void *ptr, size_t nmemb, size_t size)
{
    if (!size || nmemb >= INT_MAX / size)
        return NULL;
    return av_realloc(ptr, nmemb * size);
}

int av_reallocp_array(void *ptr, size_t nmemb, size_t size)
{
<<<<<<< HEAD
    void **ptrptr = ptr;
    *ptrptr = av_realloc_f(*ptrptr, nmemb, size);
    if (!*ptrptr && nmemb && size)
        return AVERROR(ENOMEM);
=======
    void *val;

    if (!size || nmemb >= INT_MAX / size)
        return AVERROR(ENOMEM);
    if (!nmemb) {
        av_freep(ptr);
        return 0;
    }

    memcpy(&val, ptr, sizeof(val));
    val = av_realloc(val, nmemb * size);
    if (!val) {
        av_freep(ptr);
        return AVERROR(ENOMEM);
    }

    memcpy(ptr, &val, sizeof(val));
>>>>>>> 60392480
    return 0;
}

void av_free(void *ptr)
{
#if CONFIG_MEMALIGN_HACK
    if (ptr) {
        int v= ((char *)ptr)[-1];
        av_assert0(v>0 && v<=ALIGN);
        free((char *)ptr - v);
    }
#elif HAVE_ALIGNED_MALLOC
    _aligned_free(ptr);
#else
    free(ptr);
#endif
}

void av_freep(void *arg)
{
    void *val;

    memcpy(&val, arg, sizeof(val));
    memcpy(arg, &(void *){ NULL }, sizeof(val));
    av_free(val);
}

void *av_mallocz(size_t size)
{
    void *ptr = av_malloc(size);
    if (ptr)
        memset(ptr, 0, size);
    return ptr;
}

void *av_calloc(size_t nmemb, size_t size)
{
    if (size <= 0 || nmemb >= INT_MAX / size)
        return NULL;
    return av_mallocz(nmemb * size);
}

char *av_strdup(const char *s)
{
    char *ptr = NULL;
    if (s) {
        int len = strlen(s) + 1;
        ptr = av_realloc(NULL, len);
        if (ptr)
            memcpy(ptr, s, len);
    }
    return ptr;
}

char *av_strndup(const char *s, size_t len)
{
    char *ret = NULL, *end;

    if (!s)
        return NULL;

    end = memchr(s, 0, len);
    if (end)
        len = end - s;

    ret = av_realloc(NULL, len + 1);
    if (!ret)
        return NULL;

    memcpy(ret, s, len);
    ret[len] = 0;
    return ret;
}

void *av_memdup(const void *p, size_t size)
{
    void *ptr = NULL;
    if (p) {
        ptr = av_malloc(size);
        if (ptr)
            memcpy(ptr, p, size);
    }
    return ptr;
}

int av_dynarray_add_nofree(void *tab_ptr, int *nb_ptr, void *elem)
{
    void **tab = *(void ***)tab_ptr;

    AV_DYNARRAY_ADD(INT_MAX, sizeof(*tab), tab, *nb_ptr, {
        tab[*nb_ptr] = elem;
        *(void ***)tab_ptr = tab;
    }, {
        return AVERROR(ENOMEM);
    });
    return 0;
}

void av_dynarray_add(void *tab_ptr, int *nb_ptr, void *elem)
{
    void **tab = *(void ***)tab_ptr;

    AV_DYNARRAY_ADD(INT_MAX, sizeof(*tab), tab, *nb_ptr, {
        tab[*nb_ptr] = elem;
        *(void ***)tab_ptr = tab;
    }, {
        *nb_ptr = 0;
        av_freep(tab_ptr);
    });
}

void *av_dynarray2_add(void **tab_ptr, int *nb_ptr, size_t elem_size,
                       const uint8_t *elem_data)
{
    uint8_t *tab_elem_data = NULL;

    AV_DYNARRAY_ADD(INT_MAX, elem_size, *tab_ptr, *nb_ptr, {
        tab_elem_data = (uint8_t *)*tab_ptr + (*nb_ptr) * elem_size;
        if (elem_data)
            memcpy(tab_elem_data, elem_data, elem_size);
        else if (CONFIG_MEMORY_POISONING)
            memset(tab_elem_data, FF_MEMORY_POISON, elem_size);
    }, {
        av_freep(tab_ptr);
        *nb_ptr = 0;
    });
    return tab_elem_data;
}

static void fill16(uint8_t *dst, int len)
{
    uint32_t v = AV_RN16(dst - 2);

    v |= v << 16;

    while (len >= 4) {
        AV_WN32(dst, v);
        dst += 4;
        len -= 4;
    }

    while (len--) {
        *dst = dst[-2];
        dst++;
    }
}

static void fill24(uint8_t *dst, int len)
{
#if HAVE_BIGENDIAN
    uint32_t v = AV_RB24(dst - 3);
    uint32_t a = v << 8  | v >> 16;
    uint32_t b = v << 16 | v >> 8;
    uint32_t c = v << 24 | v;
#else
    uint32_t v = AV_RL24(dst - 3);
    uint32_t a = v       | v << 24;
    uint32_t b = v >> 8  | v << 16;
    uint32_t c = v >> 16 | v << 8;
#endif

    while (len >= 12) {
        AV_WN32(dst,     a);
        AV_WN32(dst + 4, b);
        AV_WN32(dst + 8, c);
        dst += 12;
        len -= 12;
    }

    if (len >= 4) {
        AV_WN32(dst, a);
        dst += 4;
        len -= 4;
    }

    if (len >= 4) {
        AV_WN32(dst, b);
        dst += 4;
        len -= 4;
    }

    while (len--) {
        *dst = dst[-3];
        dst++;
    }
}

static void fill32(uint8_t *dst, int len)
{
    uint32_t v = AV_RN32(dst - 4);

    while (len >= 4) {
        AV_WN32(dst, v);
        dst += 4;
        len -= 4;
    }

    while (len--) {
        *dst = dst[-4];
        dst++;
    }
}

void av_memcpy_backptr(uint8_t *dst, int back, int cnt)
{
    const uint8_t *src = &dst[-back];
    if (!back)
        return;

    if (back == 1) {
        memset(dst, *src, cnt);
    } else if (back == 2) {
        fill16(dst, cnt);
    } else if (back == 3) {
        fill24(dst, cnt);
    } else if (back == 4) {
        fill32(dst, cnt);
    } else {
        if (cnt >= 16) {
            int blocklen = back;
            while (cnt > blocklen) {
                memcpy(dst, src, blocklen);
                dst       += blocklen;
                cnt       -= blocklen;
                blocklen <<= 1;
            }
            memcpy(dst, src, cnt);
            return;
        }
        if (cnt >= 8) {
            AV_COPY32U(dst,     src);
            AV_COPY32U(dst + 4, src + 4);
            src += 8;
            dst += 8;
            cnt -= 8;
        }
        if (cnt >= 4) {
            AV_COPY32U(dst, src);
            src += 4;
            dst += 4;
            cnt -= 4;
        }
        if (cnt >= 2) {
            AV_COPY16U(dst, src);
            src += 2;
            dst += 2;
            cnt -= 2;
        }
        if (cnt)
            *dst = *src;
    }
}

void *av_fast_realloc(void *ptr, unsigned int *size, size_t min_size)
{
    if (min_size < *size)
        return ptr;

    min_size = FFMAX(17 * min_size / 16 + 32, min_size);

    ptr = av_realloc(ptr, min_size);
    /* we could set this to the unmodified min_size but this is safer
     * if the user lost the ptr and uses NULL now
     */
    if (!ptr)
        min_size = 0;

    *size = min_size;

    return ptr;
}

static inline int ff_fast_malloc(void *ptr, unsigned int *size, size_t min_size, int zero_realloc)
{
    void **p = ptr;
    if (min_size < *size)
        return 0;
    min_size = FFMAX(17 * min_size / 16 + 32, min_size);
    av_free(*p);
    *p = zero_realloc ? av_mallocz(min_size) : av_malloc(min_size);
    if (!*p)
        min_size = 0;
    *size = min_size;
    return 1;
}

void av_fast_malloc(void *ptr, unsigned int *size, size_t min_size)
{
    ff_fast_malloc(ptr, size, min_size, 0);
}
<|MERGE_RESOLUTION|>--- conflicted
+++ resolved
@@ -212,30 +212,14 @@
 
 int av_reallocp_array(void *ptr, size_t nmemb, size_t size)
 {
-<<<<<<< HEAD
-    void **ptrptr = ptr;
-    *ptrptr = av_realloc_f(*ptrptr, nmemb, size);
-    if (!*ptrptr && nmemb && size)
+    void *val;
+
+    memcpy(&val, ptr, sizeof(val));
+    val = av_realloc_f(val, nmemb, size);
+    memcpy(ptr, &val, sizeof(val));
+    if (!val && nmemb && size)
         return AVERROR(ENOMEM);
-=======
-    void *val;
-
-    if (!size || nmemb >= INT_MAX / size)
-        return AVERROR(ENOMEM);
-    if (!nmemb) {
-        av_freep(ptr);
-        return 0;
-    }
-
-    memcpy(&val, ptr, sizeof(val));
-    val = av_realloc(val, nmemb * size);
-    if (!val) {
-        av_freep(ptr);
-        return AVERROR(ENOMEM);
-    }
-
-    memcpy(ptr, &val, sizeof(val));
->>>>>>> 60392480
+
     return 0;
 }
 
