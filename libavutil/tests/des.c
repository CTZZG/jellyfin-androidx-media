--- conflicted
+++ resolved
@@ -97,17 +97,6 @@
         return 1;
     }
     for (i = 0; i < 1000; i++) {
-<<<<<<< HEAD
-        key[0] = rand64();
-        key[1] = rand64();
-        key[2] = rand64();
-        data   = rand64();
-        av_des_init(&d, (uint8_t *) key, 192, 0);
-        av_des_crypt(&d, (uint8_t *) &ct, (uint8_t *) &data, 1, NULL, 0);
-        av_des_init(&d, (uint8_t *) key, 192, 1);
-        av_des_crypt(&d, (uint8_t *) &ct, (uint8_t *) &ct, 1, NULL, 1);
-        if (ct != data) {
-=======
         key[0].word = rand64();
         key[1].word = rand64();
         key[2].word = rand64();
@@ -117,7 +106,6 @@
         av_des_init(&d, key[0].byte, 192, 1);
         av_des_crypt(&d, ct.byte, ct.byte, 1, NULL, 1);
         if (ct.word != data.word) {
->>>>>>> b83aea73
             printf("Test 2 failed\n");
             return 1;
         }
