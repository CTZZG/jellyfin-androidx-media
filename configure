--- conflicted
+++ resolved
@@ -995,11 +995,7 @@
     headers="$2"
     funcs="$3"
     shift 3
-<<<<<<< HEAD
-    $pkg_config --exists $pkg 2>/dev/null || return
-=======
     check_cmd $pkg_config --exists --print-errors $pkg || return
->>>>>>> 7f9e893f
     pkg_cflags=$($pkg_config --cflags $pkg)
     pkg_libs=$($pkg_config --libs $pkg)
     check_func_headers "$headers" "$funcs" $pkg_cflags $pkg_libs "$@" &&
