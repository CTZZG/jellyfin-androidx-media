--- conflicted
+++ resolved
@@ -1624,6 +1624,7 @@
 {
     OutputFile *of = &output_files[ost->file_index];
     int64_t ost_tb_start_time = av_rescale_q(of->start_time, AV_TIME_BASE_Q, ost->st->time_base);
+    AVPicture pict;
     AVPacket opkt;
 
     av_init_packet(&opkt);
@@ -1666,6 +1667,13 @@
         opkt.data = pkt->data;
         opkt.size = pkt->size;
     }
+    if (of->ctx->oformat->flags & AVFMT_RAWPICTURE) {
+        /* store AVPicture in AVPacket, as expected by the output format */
+        avpicture_fill(&pict, opkt.data, ost->st->codec->pix_fmt, ost->st->codec->width, ost->st->codec->height);
+        opkt.data = (uint8_t *)&pict;
+        opkt.size = sizeof(AVPicture);
+        opkt.flags |= AV_PKT_FLAG_KEY;
+    }
 
     write_frame(of->ctx, &opkt, ost->st->codec, ost->bitstream_filters);
     ost->st->codec->frame_number++;
@@ -1813,8 +1821,7 @@
         av_freep(&decoded_frame);
         return 0;
     }
-    ist->next_pts = ist->pts = guess_correct_pts(&ist->pts_ctx, decoded_frame->pkt_pts,
-                                                 decoded_frame->pkt_dts);
+    ist->next_pts = ist->pts = decoded_frame->best_effort_timestamp;
     if (ist->st->codec->time_base.num != 0) {
         int ticks      = ist->st->parser ? ist->st->parser->repeat_pict + 1 :
                                            ist->st->codec->ticks_per_frame;
@@ -1836,12 +1843,11 @@
 
 #if CONFIG_AVFILTER
         if (ost->input_video_filter) {
-            AVRational sar;
-            if (ist->st->sample_aspect_ratio.num)
-                sar = ist->st->sample_aspect_ratio;
-            else
-                sar = ist->st->codec->sample_aspect_ratio;
-            av_vsrc_buffer_add_frame(ost->input_video_filter, decoded_frame, ist->pts, sar);
+            if (!decoded_frame->sample_aspect_ratio.num)
+                decoded_frame->sample_aspect_ratio = ist->st->sample_aspect_ratio;
+            decoded_frame->pts = ist->pts;
+
+            av_vsrc_buffer_add_frame(ost->input_video_filter, decoded_frame, AV_VSRC_BUF_FLAG_OVERWRITE);
             if (!(filtered_frame = avcodec_alloc_frame())) {
                 ret = AVERROR(ENOMEM);
                 goto fail;
@@ -1849,13 +1855,17 @@
             frame_available = avfilter_poll_frame(ost->output_video_filter->inputs[0]);
         }
         while (frame_available) {
-            AVRational ist_pts_tb;
-            if (ost->output_video_filter)
-                get_filtered_video_frame(ost->output_video_filter, filtered_frame, &ost->picref, &ist_pts_tb);
-            if (ost->picref)
-                ist->pts = av_rescale_q(ost->picref->pts, ist_pts_tb, AV_TIME_BASE_Q);
+            if (ost->output_video_filter) {
+                AVRational ist_pts_tb = ost->output_video_filter->inputs[0]->time_base;
+                if (av_buffersink_get_buffer_ref(ost->output_video_filter, &ost->picref, 0) < 0)
+                    goto cont;
+                if (ost->picref) {
+                    avfilter_fill_frame_from_video_buffer_ref(filtered_frame, ost->picref);
+                    ist->pts = av_rescale_q(ost->picref->pts, ist_pts_tb, AV_TIME_BASE_Q);
+                }
+            }
             if (ost->picref->video && !ost->frame_aspect_ratio)
-                ost->st->codec->sample_aspect_ratio = ost->picref->video->pixel_aspect;
+                ost->st->codec->sample_aspect_ratio = ost->picref->video->sample_aspect_ratio;
 #else
             filtered_frame = decoded_frame;
 #endif
@@ -1865,6 +1875,7 @@
             if (vstats_filename && frame_size)
                 do_video_stats(output_files[ost->file_index].ctx, ost, frame_size);
 #if CONFIG_AVFILTER
+            cont:
             frame_available = ost->output_video_filter && avfilter_poll_frame(ost->output_video_filter->inputs[0]);
             if (ost->picref)
                 avfilter_unref_buffer(ost->picref);
@@ -1946,168 +1957,6 @@
                    "Multiple frames in a packet from stream %d\n", pkt->stream_index);
             ist->showed_multi_packet_warning=1;
 
-<<<<<<< HEAD
-        /* decode the packet if needed */
-        decoded_frame    = filtered_frame = NULL;
-        decoded_data_buf = NULL; /* fail safe */
-        decoded_data_size= 0;
-        data_buf  = avpkt.data;
-        data_size = avpkt.size;
-        subtitle_to_free = NULL;
-        if (ist->decoding_needed) {
-            switch(ist->st->codec->codec_type) {
-            case AVMEDIA_TYPE_AUDIO:{
-                if(pkt && samples_size < FFMAX(pkt->size * bps, AVCODEC_MAX_AUDIO_FRAME_SIZE)) {
-                    samples_size = FFMAX(pkt->size * bps, AVCODEC_MAX_AUDIO_FRAME_SIZE);
-                    av_free(samples);
-                    samples= av_malloc(samples_size);
-                }
-                decoded_data_size= samples_size;
-                    /* XXX: could avoid copy if PCM 16 bits with same
-                       endianness as CPU */
-                ret = avcodec_decode_audio3(ist->st->codec, samples, &decoded_data_size,
-                                            &avpkt);
-                if (ret < 0)
-                    return ret;
-                avpkt.data += ret;
-                avpkt.size -= ret;
-                data_size   = ret;
-                got_output  = decoded_data_size > 0;
-                /* Some bug in mpeg audio decoder gives */
-                /* decoded_data_size < 0, it seems they are overflows */
-                if (!got_output) {
-                    /* no audio frame */
-                    continue;
-                }
-                decoded_data_buf = (uint8_t *)samples;
-                ist->next_pts += ((int64_t)AV_TIME_BASE/bps * decoded_data_size) /
-                    (ist->st->codec->sample_rate * ist->st->codec->channels);
-                break;}
-            case AVMEDIA_TYPE_VIDEO:
-                    if (!(decoded_frame = avcodec_alloc_frame()))
-                        return AVERROR(ENOMEM);
-                    avpkt.pts = pkt_pts;
-                    avpkt.dts = ist->pts;
-                    pkt_pts = AV_NOPTS_VALUE;
-
-                    ret = avcodec_decode_video2(ist->st->codec,
-                                                decoded_frame, &got_output, &avpkt);
-                    quality = same_quant ? decoded_frame->quality : 0;
-                    if (ret < 0)
-                        goto fail;
-                    if (!got_output) {
-                        /* no picture yet */
-                        av_freep(&decoded_frame);
-                        goto discard_packet;
-                    }
-                    ist->next_pts = ist->pts = decoded_frame->best_effort_timestamp;
-                    if (ist->st->codec->time_base.num != 0) {
-                        int ticks= ist->st->parser ? ist->st->parser->repeat_pict+1 : ist->st->codec->ticks_per_frame;
-                        ist->next_pts += ((int64_t)AV_TIME_BASE *
-                                          ist->st->codec->time_base.num * ticks) /
-                            ist->st->codec->time_base.den;
-                    }
-                    avpkt.size = 0;
-                    buffer_to_free = NULL;
-                    pre_process_video_frame(ist, (AVPicture *)decoded_frame, &buffer_to_free);
-                    break;
-            case AVMEDIA_TYPE_SUBTITLE:
-                ret = avcodec_decode_subtitle2(ist->st->codec,
-                                               &subtitle, &got_output, &avpkt);
-                if (ret < 0)
-                    return ret;
-                if (!got_output) {
-                    goto discard_packet;
-                }
-                subtitle_to_free = &subtitle;
-                avpkt.size = 0;
-                break;
-            default:
-                return -1;
-            }
-        } else {
-            switch(ist->st->codec->codec_type) {
-            case AVMEDIA_TYPE_AUDIO:
-                ist->next_pts += ((int64_t)AV_TIME_BASE * ist->st->codec->frame_size) /
-                    ist->st->codec->sample_rate;
-                break;
-            case AVMEDIA_TYPE_VIDEO:
-                if (ist->st->codec->time_base.num != 0) {
-                    int ticks= ist->st->parser ? ist->st->parser->repeat_pict+1 : ist->st->codec->ticks_per_frame;
-                    ist->next_pts += ((int64_t)AV_TIME_BASE *
-                                      ist->st->codec->time_base.num * ticks) /
-                        ist->st->codec->time_base.den;
-                }
-                break;
-            }
-            avpkt.size = 0;
-        }
-
-        // preprocess audio (volume)
-        if (ist->st->codec->codec_type == AVMEDIA_TYPE_AUDIO) {
-            if (audio_volume != 256) {
-                switch (ist->st->codec->sample_fmt) {
-                case AV_SAMPLE_FMT_U8:
-                {
-                    uint8_t *volp = samples;
-                    for (i = 0; i < (decoded_data_size / sizeof(*volp)); i++) {
-                        int v = (((*volp - 128) * audio_volume + 128) >> 8) + 128;
-                        *volp++ = av_clip_uint8(v);
-                    }
-                    break;
-                }
-                case AV_SAMPLE_FMT_S16:
-                {
-                    int16_t *volp = samples;
-                    for (i = 0; i < (decoded_data_size / sizeof(*volp)); i++) {
-                        int v = ((*volp) * audio_volume + 128) >> 8;
-                        *volp++ = av_clip_int16(v);
-                    }
-                    break;
-                }
-                case AV_SAMPLE_FMT_S32:
-                {
-                    int32_t *volp = samples;
-                    for (i = 0; i < (decoded_data_size / sizeof(*volp)); i++) {
-                        int64_t v = (((int64_t)*volp * audio_volume + 128) >> 8);
-                        *volp++ = av_clipl_int32(v);
-                    }
-                    break;
-                }
-                case AV_SAMPLE_FMT_FLT:
-                {
-                    float *volp = samples;
-                    float scale = audio_volume / 256.f;
-                    for (i = 0; i < (decoded_data_size / sizeof(*volp)); i++) {
-                        *volp++ *= scale;
-                    }
-                    break;
-                }
-                case AV_SAMPLE_FMT_DBL:
-                {
-                    double *volp = samples;
-                    double scale = audio_volume / 256.;
-                    for (i = 0; i < (decoded_data_size / sizeof(*volp)); i++) {
-                        *volp++ *= scale;
-                    }
-                    break;
-                }
-                default:
-                    av_log(NULL, AV_LOG_FATAL,
-                           "Audio volume adjustment on sample format %s is not supported.\n",
-                           av_get_sample_fmt_name(ist->st->codec->sample_fmt));
-                    exit_program(1);
-                }
-            }
-        }
-
-        /* frame rate emulation */
-        if (input_files[ist->file_index].rate_emu) {
-            int64_t pts = av_rescale(ist->pts, 1000000, AV_TIME_BASE);
-            int64_t now = av_gettime() - ist->start;
-            if (pts > now)
-                usleep(pts - now);
-=======
         switch(ist->st->codec->codec_type) {
         case AVMEDIA_TYPE_AUDIO:
             ret = transcode_audio    (ist, &avpkt, &got_output);
@@ -2120,7 +1969,6 @@
             break;
         default:
             return -1;
->>>>>>> 963f6855
         }
 
         if (ret < 0)
@@ -2133,137 +1981,6 @@
     }
  discard_packet:
 
-<<<<<<< HEAD
-#if CONFIG_AVFILTER
-            if (ist->st->codec->codec_type == AVMEDIA_TYPE_VIDEO &&
-                ost->input_video_filter) {
-                if (!decoded_frame->sample_aspect_ratio.num)
-                    decoded_frame->sample_aspect_ratio = ist->st->sample_aspect_ratio;
-                decoded_frame->pts = ist->pts;
-
-                av_vsrc_buffer_add_frame(ost->input_video_filter, decoded_frame, AV_VSRC_BUF_FLAG_OVERWRITE);
-                if (!(filtered_frame = avcodec_alloc_frame())) {
-                    ret = AVERROR(ENOMEM);
-                    goto fail;
-                }
-            }
-            frame_available = ist->st->codec->codec_type != AVMEDIA_TYPE_VIDEO ||
-                !ost->output_video_filter || avfilter_poll_frame(ost->output_video_filter->inputs[0]);
-            while (frame_available) {
-                if (ist->st->codec->codec_type == AVMEDIA_TYPE_VIDEO && ost->output_video_filter) {
-                    AVRational ist_pts_tb = ost->output_video_filter->inputs[0]->time_base;
-                    if (av_buffersink_get_buffer_ref(ost->output_video_filter, &ost->picref, 0) < 0)
-                        goto cont;
-                    if (ost->picref) {
-                        avfilter_fill_frame_from_video_buffer_ref(filtered_frame, ost->picref);
-                        ist->pts = av_rescale_q(ost->picref->pts, ist_pts_tb, AV_TIME_BASE_Q);
-                    }
-                }
-#else
-                filtered_frame = decoded_frame;
-#endif
-                os = output_files[ost->file_index].ctx;
-
-                /* set the input output pts pairs */
-                //ost->sync_ipts = (double)(ist->pts + input_files[ist->file_index].ts_offset - start_time)/ AV_TIME_BASE;
-
-                if (ost->encoding_needed) {
-                    av_assert0(ist->decoding_needed);
-                    switch(ost->st->codec->codec_type) {
-                    case AVMEDIA_TYPE_AUDIO:
-                        do_audio_out(os, ost, ist, decoded_data_buf, decoded_data_size);
-                        break;
-                    case AVMEDIA_TYPE_VIDEO:
-#if CONFIG_AVFILTER
-                        if (ost->picref->video && !ost->frame_aspect_ratio)
-                            ost->st->codec->sample_aspect_ratio = ost->picref->video->sample_aspect_ratio;
-#endif
-                        do_video_out(os, ost, ist, filtered_frame, &frame_size,
-                                     same_quant ? quality : ost->st->codec->global_quality);
-                        if (vstats_filename && frame_size)
-                            do_video_stats(os, ost, frame_size);
-                        break;
-                    case AVMEDIA_TYPE_SUBTITLE:
-                        do_subtitle_out(os, ost, ist, &subtitle,
-                                        pkt->pts);
-                        break;
-                    default:
-                        abort();
-                    }
-                } else {
-                    AVPicture pict;
-                    AVPacket opkt;
-                    int64_t ost_tb_start_time= av_rescale_q(of->start_time, AV_TIME_BASE_Q, ost->st->time_base);
-                    av_init_packet(&opkt);
-
-                    if ((!ost->frame_number && !(pkt->flags & AV_PKT_FLAG_KEY)) &&
-                        !ost->copy_initial_nonkeyframes)
-#if !CONFIG_AVFILTER
-                        continue;
-#else
-                        goto cont;
-#endif
-
-                    /* no reencoding needed : output the packet directly */
-                    /* force the input stream PTS */
-
-                    if(ost->st->codec->codec_type == AVMEDIA_TYPE_AUDIO)
-                        audio_size += data_size;
-                    else if (ost->st->codec->codec_type == AVMEDIA_TYPE_VIDEO) {
-                        video_size += data_size;
-                        ost->sync_opts++;
-                    }
-
-                    opkt.stream_index= ost->index;
-                    if(pkt->pts != AV_NOPTS_VALUE)
-                        opkt.pts= av_rescale_q(pkt->pts, ist->st->time_base, ost->st->time_base) - ost_tb_start_time;
-                    else
-                        opkt.pts= AV_NOPTS_VALUE;
-
-                    if (pkt->dts == AV_NOPTS_VALUE)
-                        opkt.dts = av_rescale_q(ist->pts, AV_TIME_BASE_Q, ost->st->time_base);
-                    else
-                        opkt.dts = av_rescale_q(pkt->dts, ist->st->time_base, ost->st->time_base);
-                    opkt.dts -= ost_tb_start_time;
-
-                    opkt.duration = av_rescale_q(pkt->duration, ist->st->time_base, ost->st->time_base);
-                    opkt.flags= pkt->flags;
-
-                    //FIXME remove the following 2 lines they shall be replaced by the bitstream filters
-                    if(   ost->st->codec->codec_id != CODEC_ID_H264
-                       && ost->st->codec->codec_id != CODEC_ID_MPEG1VIDEO
-                       && ost->st->codec->codec_id != CODEC_ID_MPEG2VIDEO
-                       ) {
-                        if(av_parser_change(ist->st->parser, ost->st->codec, &opkt.data, &opkt.size, data_buf, data_size, pkt->flags & AV_PKT_FLAG_KEY))
-                            opkt.destruct= av_destruct_packet;
-                    } else {
-                        opkt.data = data_buf;
-                        opkt.size = data_size;
-                    }
-
-                    if (os->oformat->flags & AVFMT_RAWPICTURE) {
-                        /* store AVPicture in AVPacket, as expected by the output format */
-                        avpicture_fill(&pict, opkt.data, ost->st->codec->pix_fmt, ost->st->codec->width, ost->st->codec->height);
-                        opkt.data = (uint8_t *)&pict;
-                        opkt.size = sizeof(AVPicture);
-                        opkt.flags |= AV_PKT_FLAG_KEY;
-                    }
-                    write_frame(os, &opkt, ost->st->codec, ost->bitstream_filters);
-                    ost->st->codec->frame_number++;
-                    ost->frame_number++;
-                    av_free_packet(&opkt);
-                }
-#if CONFIG_AVFILTER
-                cont:
-                frame_available = (ist->st->codec->codec_type == AVMEDIA_TYPE_VIDEO) &&
-                                   ost->output_video_filter && avfilter_poll_frame(ost->output_video_filter->inputs[0]);
-                if (ost->picref)
-                    avfilter_unref_buffer(ost->picref);
-            }
-            av_freep(&filtered_frame);
-#endif
-            }
-=======
     /* handle stream copy */
     if (!ist->decoding_needed) {
         rate_emu_sleep(ist);
@@ -2287,7 +2004,6 @@
 
         if (!check_output_constraints(ist, ost) || ost->encoding_needed)
             continue;
->>>>>>> 963f6855
 
         do_streamcopy(ist, ost, pkt);
     }
