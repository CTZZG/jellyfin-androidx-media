/*
 * Provide registration of all codecs, parsers and bitstream filters for libavcodec.
 * Copyright (c) 2002 Fabrice Bellard
 *
 * This file is part of FFmpeg.
 *
 * FFmpeg is free software; you can redistribute it and/or
 * modify it under the terms of the GNU Lesser General Public
 * License as published by the Free Software Foundation; either
 * version 2.1 of the License, or (at your option) any later version.
 *
 * FFmpeg is distributed in the hope that it will be useful,
 * but WITHOUT ANY WARRANTY; without even the implied warranty of
 * MERCHANTABILITY or FITNESS FOR A PARTICULAR PURPOSE.  See the GNU
 * Lesser General Public License for more details.
 *
 * You should have received a copy of the GNU Lesser General Public
 * License along with FFmpeg; if not, write to the Free Software
 * Foundation, Inc., 51 Franklin Street, Fifth Floor, Boston, MA 02110-1301 USA
 */

/**
 * @file
 * Provide registration of all codecs, parsers and bitstream filters for libavcodec.
 */

#include "avcodec.h"

#define REGISTER_HWACCEL(X,x) { \
          extern AVHWAccel ff_##x##_hwaccel; \
          if(CONFIG_##X##_HWACCEL) av_register_hwaccel(&ff_##x##_hwaccel); }

#define REGISTER_ENCODER(X,x) { \
          extern AVCodec ff_##x##_encoder; \
          if(CONFIG_##X##_ENCODER)  avcodec_register(&ff_##x##_encoder); }
#define REGISTER_DECODER(X,x) { \
          extern AVCodec ff_##x##_decoder; \
          if(CONFIG_##X##_DECODER)  avcodec_register(&ff_##x##_decoder); }
#define REGISTER_ENCDEC(X,x)  REGISTER_ENCODER(X,x); REGISTER_DECODER(X,x)

#define REGISTER_PARSER(X,x) { \
          extern AVCodecParser ff_##x##_parser; \
          if(CONFIG_##X##_PARSER)  av_register_codec_parser(&ff_##x##_parser); }
#define REGISTER_BSF(X,x) { \
          extern AVBitStreamFilter ff_##x##_bsf; \
          if(CONFIG_##X##_BSF)     av_register_bitstream_filter(&ff_##x##_bsf); }

void avcodec_register_all(void)
{
    static int initialized;

    if (initialized)
        return;
    initialized = 1;

    /* hardware accelerators */
    REGISTER_HWACCEL (H263_VAAPI, h263_vaapi);
    REGISTER_HWACCEL (H264_DXVA2, h264_dxva2);
    REGISTER_HWACCEL (H264_VAAPI, h264_vaapi);
    REGISTER_HWACCEL (MPEG1_VDPAU, mpeg1_vdpau);
    REGISTER_HWACCEL (MPEG2_DXVA2, mpeg2_dxva2);
    REGISTER_HWACCEL (MPEG2_VAAPI, mpeg2_vaapi);
    REGISTER_HWACCEL (MPEG2_VDPAU, mpeg2_vdpau);
    REGISTER_HWACCEL (MPEG4_VAAPI, mpeg4_vaapi);
    REGISTER_HWACCEL (VC1_DXVA2, vc1_dxva2);
    REGISTER_HWACCEL (VC1_VAAPI, vc1_vaapi);
    REGISTER_HWACCEL (WMV3_DXVA2, wmv3_dxva2);
    REGISTER_HWACCEL (WMV3_VAAPI, wmv3_vaapi);

    /* video codecs */
    REGISTER_ENCODER (A64MULTI, a64multi);
    REGISTER_ENCODER (A64MULTI5, a64multi5);
    REGISTER_DECODER (AASC, aasc);
    REGISTER_DECODER (AMV, amv);
    REGISTER_DECODER (ANM, anm);
    REGISTER_DECODER (ANSI, ansi);
    REGISTER_ENCDEC  (ASV1, asv1);
    REGISTER_ENCDEC  (ASV2, asv2);
    REGISTER_DECODER (AURA, aura);
    REGISTER_DECODER (AURA2, aura2);
    REGISTER_DECODER (AVS, avs);
    REGISTER_DECODER (BETHSOFTVID, bethsoftvid);
    REGISTER_DECODER (BFI, bfi);
    REGISTER_DECODER (BINK, bink);
    REGISTER_ENCDEC  (BMP, bmp);
    REGISTER_DECODER (C93, c93);
    REGISTER_DECODER (CAVS, cavs);
    REGISTER_DECODER (CDGRAPHICS, cdgraphics);
    REGISTER_DECODER (CINEPAK, cinepak);
    REGISTER_DECODER (CLJR, cljr);
    REGISTER_DECODER (CSCD, cscd);
    REGISTER_DECODER (CYUV, cyuv);
    REGISTER_DECODER (DFA, dfa);
    REGISTER_ENCDEC  (DNXHD, dnxhd);
    REGISTER_ENCDEC  (DPX, dpx);
    REGISTER_DECODER (DSICINVIDEO, dsicinvideo);
    REGISTER_ENCDEC  (DVVIDEO, dvvideo);
    REGISTER_DECODER (DXA, dxa);
    REGISTER_DECODER (EACMV, eacmv);
    REGISTER_DECODER (EAMAD, eamad);
    REGISTER_DECODER (EATGQ, eatgq);
    REGISTER_DECODER (EATGV, eatgv);
    REGISTER_DECODER (EATQI, eatqi);
    REGISTER_DECODER (EIGHTBPS, eightbps);
    REGISTER_DECODER (EIGHTSVX_EXP, eightsvx_exp);
    REGISTER_DECODER (EIGHTSVX_FIB, eightsvx_fib);
    REGISTER_DECODER (EIGHTSVX_RAW, eightsvx_raw);
    REGISTER_DECODER (ESCAPE124, escape124);
    REGISTER_ENCDEC  (FFV1, ffv1);
    REGISTER_ENCDEC  (FFVHUFF, ffvhuff);
    REGISTER_ENCDEC  (FLASHSV, flashsv);
    REGISTER_ENCODER (FLASHSV2, flashsv2);
    REGISTER_DECODER (FLIC, flic);
    REGISTER_ENCDEC  (FLV, flv);
    REGISTER_DECODER (FOURXM, fourxm);
    REGISTER_DECODER (FRAPS, fraps);
    REGISTER_DECODER (FRWU, frwu);
    REGISTER_ENCDEC  (GIF, gif);
    REGISTER_ENCDEC  (H261, h261);
    REGISTER_ENCDEC  (H263, h263);
    REGISTER_DECODER (H263I, h263i);
    REGISTER_ENCODER (H263P, h263p);
    REGISTER_DECODER (H264, h264);
    REGISTER_DECODER (H264_CRYSTALHD, h264_crystalhd);
    REGISTER_DECODER (H264_VDPAU, h264_vdpau);
    REGISTER_ENCDEC  (HUFFYUV, huffyuv);
    REGISTER_DECODER (IDCIN, idcin);
    REGISTER_DECODER (IFF_BYTERUN1, iff_byterun1);
    REGISTER_DECODER (IFF_ILBM, iff_ilbm);
    REGISTER_DECODER (INDEO2, indeo2);
    REGISTER_DECODER (INDEO3, indeo3);
    REGISTER_DECODER (INDEO5, indeo5);
    REGISTER_DECODER (INTERPLAY_VIDEO, interplay_video);
    REGISTER_DECODER (JPEG2000, jpeg2000);
    REGISTER_ENCDEC  (JPEGLS, jpegls);
    REGISTER_DECODER (JV, jv);
    REGISTER_DECODER (KGV1, kgv1);
    REGISTER_DECODER (KMVC, kmvc);
    REGISTER_DECODER (LAGARITH, lagarith);
    REGISTER_ENCODER (LJPEG, ljpeg);
    REGISTER_DECODER (LOCO, loco);
    REGISTER_DECODER (MDEC, mdec);
    REGISTER_DECODER (MIMIC, mimic);
    REGISTER_ENCDEC  (MJPEG, mjpeg);
    REGISTER_DECODER (MJPEGB, mjpegb);
    REGISTER_DECODER (MMVIDEO, mmvideo);
    REGISTER_DECODER (MOTIONPIXELS, motionpixels);
    REGISTER_DECODER (MPEG_XVMC, mpeg_xvmc);
    REGISTER_ENCDEC  (MPEG1VIDEO, mpeg1video);
    REGISTER_ENCDEC  (MPEG2VIDEO, mpeg2video);
    REGISTER_ENCDEC  (MPEG4, mpeg4);
    REGISTER_DECODER (MPEG4_CRYSTALHD, mpeg4_crystalhd);
    REGISTER_DECODER (MPEG4_VDPAU, mpeg4_vdpau);
    REGISTER_DECODER (MPEGVIDEO, mpegvideo);
    REGISTER_DECODER (MPEG_VDPAU, mpeg_vdpau);
    REGISTER_DECODER (MPEG1_VDPAU, mpeg1_vdpau);
<<<<<<< HEAD
    REGISTER_DECODER (MPEG2_CRYSTALHD, mpeg2_crystalhd);
    REGISTER_DECODER (MSMPEG4_CRYSTALHD, msmpeg4_crystalhd);
    REGISTER_ENCDEC  (MSMPEG4V1, msmpeg4v1);
=======
    REGISTER_DECODER (MSMPEG4V1, msmpeg4v1);
>>>>>>> 9bbd6a4c
    REGISTER_ENCDEC  (MSMPEG4V2, msmpeg4v2);
    REGISTER_ENCDEC  (MSMPEG4V3, msmpeg4v3);
    REGISTER_DECODER (MSRLE, msrle);
    REGISTER_ENCDEC  (MSVIDEO1, msvideo1);
    REGISTER_DECODER (MSZH, mszh);
    REGISTER_DECODER (MXPEG, mxpeg);
    REGISTER_DECODER (NUV, nuv);
    REGISTER_ENCDEC  (PAM, pam);
    REGISTER_ENCDEC  (PBM, pbm);
    REGISTER_ENCDEC  (PCX, pcx);
    REGISTER_ENCDEC  (PGM, pgm);
    REGISTER_ENCDEC  (PGMYUV, pgmyuv);
    REGISTER_DECODER (PICTOR, pictor);
    REGISTER_ENCDEC  (PNG, png);
    REGISTER_ENCDEC  (PPM, ppm);
    REGISTER_DECODER (PTX, ptx);
    REGISTER_DECODER (QDRAW, qdraw);
    REGISTER_DECODER (QPEG, qpeg);
    REGISTER_ENCDEC  (QTRLE, qtrle);
    REGISTER_DECODER (R10K,  r10k);
    REGISTER_DECODER (R210,  r210);
    REGISTER_ENCDEC  (RAWVIDEO, rawvideo);
    REGISTER_DECODER (RL2, rl2);
    REGISTER_ENCDEC  (ROQ, roq);
    REGISTER_DECODER (RPZA, rpza);
    REGISTER_ENCDEC  (RV10, rv10);
    REGISTER_ENCDEC  (RV20, rv20);
    REGISTER_DECODER (RV30, rv30);
    REGISTER_DECODER (RV40, rv40);
    REGISTER_DECODER (S302M, s302m);
    REGISTER_ENCDEC  (SGI, sgi);
    REGISTER_DECODER (SMACKER, smacker);
    REGISTER_DECODER (SMC, smc);
    REGISTER_ENCDEC  (SNOW, snow);
    REGISTER_DECODER (SP5X, sp5x);
    REGISTER_DECODER (SUNRAST, sunrast);
    REGISTER_ENCDEC  (SVQ1, svq1);
    REGISTER_DECODER (SVQ3, svq3);
    REGISTER_ENCDEC  (TARGA, targa);
    REGISTER_DECODER (THEORA, theora);
    REGISTER_DECODER (THP, thp);
    REGISTER_DECODER (TIERTEXSEQVIDEO, tiertexseqvideo);
    REGISTER_ENCDEC  (TIFF, tiff);
    REGISTER_DECODER (TMV, tmv);
    REGISTER_DECODER (TRUEMOTION1, truemotion1);
    REGISTER_DECODER (TRUEMOTION2, truemotion2);
    REGISTER_DECODER (TSCC, tscc);
    REGISTER_DECODER (TXD, txd);
    REGISTER_DECODER (ULTI, ulti);
    REGISTER_ENCDEC  (V210,  v210);
    REGISTER_DECODER (V210X, v210x);
    REGISTER_DECODER (VB, vb);
    REGISTER_DECODER (VC1, vc1);
    REGISTER_DECODER (VC1_CRYSTALHD, vc1_crystalhd);
    REGISTER_DECODER (VC1_VDPAU, vc1_vdpau);
    REGISTER_DECODER (VCR1, vcr1);
    REGISTER_DECODER (VMDVIDEO, vmdvideo);
    REGISTER_DECODER (VMNC, vmnc);
    REGISTER_DECODER (VP3, vp3);
    REGISTER_DECODER (VP5, vp5);
    REGISTER_DECODER (VP6, vp6);
    REGISTER_DECODER (VP6A, vp6a);
    REGISTER_DECODER (VP6F, vp6f);
    REGISTER_DECODER (VP8, vp8);
    REGISTER_DECODER (VQA, vqa);
    REGISTER_ENCDEC  (WMV1, wmv1);
    REGISTER_ENCDEC  (WMV2, wmv2);
    REGISTER_DECODER (WMV3, wmv3);
    REGISTER_DECODER (WMV3_CRYSTALHD, wmv3_crystalhd);
    REGISTER_DECODER (WMV3_VDPAU, wmv3_vdpau);
    REGISTER_DECODER (WNV1, wnv1);
    REGISTER_DECODER (XAN_WC3, xan_wc3);
    REGISTER_DECODER (XAN_WC4, xan_wc4);
    REGISTER_DECODER (XL, xl);
    REGISTER_DECODER (YOP, yop);
    REGISTER_ENCDEC  (ZLIB, zlib);
    REGISTER_ENCDEC  (ZMBV, zmbv);

    /* audio codecs */
    REGISTER_ENCDEC  (AAC, aac);
    REGISTER_DECODER (AAC_LATM, aac_latm);
    REGISTER_ENCDEC  (AC3, ac3);
    REGISTER_ENCODER (AC3_FIXED, ac3_fixed); //deprecated, just for libav compatibility
//    REGISTER_ENCODER (AC3_FLOAT, ac3_float); dont remove dont outcomment, for configure
    REGISTER_ENCDEC  (ALAC, alac);
    REGISTER_DECODER (ALS, als);
    REGISTER_DECODER (AMRNB, amrnb);
    REGISTER_DECODER (AMRWB, amrwb);
    REGISTER_DECODER (APE, ape);
    REGISTER_DECODER (ATRAC1, atrac1);
    REGISTER_DECODER (ATRAC3, atrac3);
    REGISTER_DECODER (BINKAUDIO_DCT, binkaudio_dct);
    REGISTER_DECODER (BINKAUDIO_RDFT, binkaudio_rdft);
    REGISTER_DECODER (COOK, cook);
    REGISTER_ENCDEC  (DCA, dca);
    REGISTER_DECODER (DSICINAUDIO, dsicinaudio);
    REGISTER_DECODER (EAC3, eac3);
    REGISTER_ENCDEC  (FLAC, flac);
    REGISTER_DECODER (GSM, gsm);
    REGISTER_DECODER (GSM_MS, gsm_ms);
    REGISTER_DECODER (IMC, imc);
    REGISTER_DECODER (MACE3, mace3);
    REGISTER_DECODER (MACE6, mace6);
    REGISTER_DECODER (MLP, mlp);
    REGISTER_DECODER (MP1, mp1);
    REGISTER_DECODER (MP1FLOAT, mp1float);
    REGISTER_ENCDEC  (MP2, mp2);
    REGISTER_DECODER (MP2FLOAT, mp2float);
    REGISTER_DECODER (MP3, mp3);
    REGISTER_DECODER (MP3FLOAT, mp3float);
    REGISTER_DECODER (MP3ADU, mp3adu);
    REGISTER_DECODER (MP3ADUFLOAT, mp3adufloat);
    REGISTER_DECODER (MP3ON4, mp3on4);
    REGISTER_DECODER (MP3ON4FLOAT, mp3on4float);
    REGISTER_DECODER (MPC7, mpc7);
    REGISTER_DECODER (MPC8, mpc8);
    REGISTER_ENCDEC  (NELLYMOSER, nellymoser);
    REGISTER_DECODER (QCELP, qcelp);
    REGISTER_DECODER (QDM2, qdm2);
    REGISTER_ENCDEC  (RA_144, ra_144);
    REGISTER_DECODER (RA_288, ra_288);
    REGISTER_DECODER (SHORTEN, shorten);
    REGISTER_DECODER (SIPR, sipr);
    REGISTER_DECODER (SMACKAUD, smackaud);
    REGISTER_ENCDEC  (SONIC, sonic);
    REGISTER_ENCODER (SONIC_LS, sonic_ls);
    REGISTER_DECODER (TRUEHD, truehd);
    REGISTER_DECODER (TRUESPEECH, truespeech);
    REGISTER_DECODER (TTA, tta);
    REGISTER_DECODER (TWINVQ, twinvq);
    REGISTER_DECODER (VMDAUDIO, vmdaudio);
    REGISTER_ENCDEC  (VORBIS, vorbis);
    REGISTER_DECODER (WAVPACK, wavpack);
    REGISTER_DECODER (WMAPRO, wmapro);
    REGISTER_ENCDEC  (WMAV1, wmav1);
    REGISTER_ENCDEC  (WMAV2, wmav2);
    REGISTER_DECODER (WMAVOICE, wmavoice);
    REGISTER_DECODER (WS_SND1, ws_snd1);

    /* PCM codecs */
    REGISTER_ENCDEC  (PCM_ALAW, pcm_alaw);
    REGISTER_DECODER (PCM_BLURAY, pcm_bluray);
    REGISTER_DECODER (PCM_DVD, pcm_dvd);
    REGISTER_ENCDEC  (PCM_F32BE, pcm_f32be);
    REGISTER_ENCDEC  (PCM_F32LE, pcm_f32le);
    REGISTER_ENCDEC  (PCM_F64BE, pcm_f64be);
    REGISTER_ENCDEC  (PCM_F64LE, pcm_f64le);
    REGISTER_DECODER (PCM_LXF, pcm_lxf);
    REGISTER_ENCDEC  (PCM_MULAW, pcm_mulaw);
    REGISTER_ENCDEC  (PCM_S8, pcm_s8);
    REGISTER_ENCDEC  (PCM_S16BE, pcm_s16be);
    REGISTER_ENCDEC  (PCM_S16LE, pcm_s16le);
    REGISTER_DECODER (PCM_S16LE_PLANAR, pcm_s16le_planar);
    REGISTER_ENCDEC  (PCM_S24BE, pcm_s24be);
    REGISTER_ENCDEC  (PCM_S24DAUD, pcm_s24daud);
    REGISTER_ENCDEC  (PCM_S24LE, pcm_s24le);
    REGISTER_ENCDEC  (PCM_S32BE, pcm_s32be);
    REGISTER_ENCDEC  (PCM_S32LE, pcm_s32le);
    REGISTER_ENCDEC  (PCM_U8, pcm_u8);
    REGISTER_ENCDEC  (PCM_U16BE, pcm_u16be);
    REGISTER_ENCDEC  (PCM_U16LE, pcm_u16le);
    REGISTER_ENCDEC  (PCM_U24BE, pcm_u24be);
    REGISTER_ENCDEC  (PCM_U24LE, pcm_u24le);
    REGISTER_ENCDEC  (PCM_U32BE, pcm_u32be);
    REGISTER_ENCDEC  (PCM_U32LE, pcm_u32le);
    REGISTER_ENCDEC  (PCM_ZORK , pcm_zork);

    /* DPCM codecs */
    REGISTER_DECODER (INTERPLAY_DPCM, interplay_dpcm);
    REGISTER_ENCDEC  (ROQ_DPCM, roq_dpcm);
    REGISTER_DECODER (SOL_DPCM, sol_dpcm);
    REGISTER_DECODER (XAN_DPCM, xan_dpcm);

    /* ADPCM codecs */
    REGISTER_DECODER (ADPCM_4XM, adpcm_4xm);
    REGISTER_ENCDEC  (ADPCM_ADX, adpcm_adx);
    REGISTER_DECODER (ADPCM_CT, adpcm_ct);
    REGISTER_DECODER (ADPCM_EA, adpcm_ea);
    REGISTER_DECODER (ADPCM_EA_MAXIS_XA, adpcm_ea_maxis_xa);
    REGISTER_DECODER (ADPCM_EA_R1, adpcm_ea_r1);
    REGISTER_DECODER (ADPCM_EA_R2, adpcm_ea_r2);
    REGISTER_DECODER (ADPCM_EA_R3, adpcm_ea_r3);
    REGISTER_DECODER (ADPCM_EA_XAS, adpcm_ea_xas);
    REGISTER_ENCDEC  (ADPCM_G722, adpcm_g722);
    REGISTER_ENCDEC  (ADPCM_G726, adpcm_g726);
    REGISTER_DECODER (ADPCM_IMA_AMV, adpcm_ima_amv);
    REGISTER_DECODER (ADPCM_IMA_DK3, adpcm_ima_dk3);
    REGISTER_DECODER (ADPCM_IMA_DK4, adpcm_ima_dk4);
    REGISTER_DECODER (ADPCM_IMA_EA_EACS, adpcm_ima_ea_eacs);
    REGISTER_DECODER (ADPCM_IMA_EA_SEAD, adpcm_ima_ea_sead);
    REGISTER_DECODER (ADPCM_IMA_ISS, adpcm_ima_iss);
    REGISTER_ENCDEC  (ADPCM_IMA_QT, adpcm_ima_qt);
    REGISTER_DECODER (ADPCM_IMA_SMJPEG, adpcm_ima_smjpeg);
    REGISTER_ENCDEC  (ADPCM_IMA_WAV, adpcm_ima_wav);
    REGISTER_DECODER (ADPCM_IMA_WS, adpcm_ima_ws);
    REGISTER_ENCDEC  (ADPCM_MS, adpcm_ms);
    REGISTER_DECODER (ADPCM_SBPRO_2, adpcm_sbpro_2);
    REGISTER_DECODER (ADPCM_SBPRO_3, adpcm_sbpro_3);
    REGISTER_DECODER (ADPCM_SBPRO_4, adpcm_sbpro_4);
    REGISTER_ENCDEC  (ADPCM_SWF, adpcm_swf);
    REGISTER_DECODER (ADPCM_THP, adpcm_thp);
    REGISTER_DECODER (ADPCM_XA, adpcm_xa);
    REGISTER_ENCDEC  (ADPCM_YAMAHA, adpcm_yamaha);

    /* subtitles */
    REGISTER_ENCDEC  (ASS, ass);
    REGISTER_ENCDEC  (DVBSUB, dvbsub);
    REGISTER_ENCDEC  (DVDSUB, dvdsub);
    REGISTER_DECODER (PGSSUB, pgssub);
    REGISTER_ENCDEC  (SRT, srt);
    REGISTER_ENCDEC  (XSUB, xsub);

    /* external libraries */
    REGISTER_DECODER (LIBCELT, libcelt);
    REGISTER_ENCDEC  (LIBDIRAC, libdirac);
    REGISTER_ENCODER (LIBFAAC, libfaac);
    REGISTER_ENCDEC  (LIBGSM, libgsm);
    REGISTER_ENCDEC  (LIBGSM_MS, libgsm_ms);
    REGISTER_ENCODER (LIBMP3LAME, libmp3lame);
    REGISTER_ENCDEC  (LIBOPENCORE_AMRNB, libopencore_amrnb);
    REGISTER_DECODER (LIBOPENCORE_AMRWB, libopencore_amrwb);
    REGISTER_DECODER (LIBOPENJPEG, libopenjpeg);
    REGISTER_ENCDEC  (LIBSCHROEDINGER, libschroedinger);
    REGISTER_DECODER (LIBSPEEX, libspeex);
    REGISTER_ENCODER (LIBTHEORA, libtheora);
    REGISTER_ENCODER (LIBVO_AACENC, libvo_aacenc);
    REGISTER_ENCODER (LIBVO_AMRWBENC, libvo_amrwbenc);
    REGISTER_ENCODER (LIBVORBIS, libvorbis);
    REGISTER_ENCDEC  (LIBVPX, libvpx);
    REGISTER_ENCODER (LIBX264, libx264);
    REGISTER_ENCODER (LIBXAVS, libxavs);
    REGISTER_ENCODER (LIBXVID, libxvid);

    /* parsers */
    REGISTER_PARSER  (AAC, aac);
    REGISTER_PARSER  (AAC_LATM, aac_latm);
    REGISTER_PARSER  (AC3, ac3);
    REGISTER_PARSER  (CAVSVIDEO, cavsvideo);
    REGISTER_PARSER  (DCA, dca);
    REGISTER_PARSER  (DIRAC, dirac);
    REGISTER_PARSER  (DNXHD, dnxhd);
    REGISTER_PARSER  (DVBSUB, dvbsub);
    REGISTER_PARSER  (DVDSUB, dvdsub);
    REGISTER_PARSER  (FLAC, flac);
    REGISTER_PARSER  (H261, h261);
    REGISTER_PARSER  (H263, h263);
    REGISTER_PARSER  (H264, h264);
    REGISTER_PARSER  (MJPEG, mjpeg);
    REGISTER_PARSER  (MLP, mlp);
    REGISTER_PARSER  (MPEG4VIDEO, mpeg4video);
    REGISTER_PARSER  (MPEGAUDIO, mpegaudio);
    REGISTER_PARSER  (MPEGVIDEO, mpegvideo);
    REGISTER_PARSER  (PNM, pnm);
    REGISTER_PARSER  (VC1, vc1);
    REGISTER_PARSER  (VP3, vp3);
    REGISTER_PARSER  (VP8, vp8);

    /* bitstream filters */
    REGISTER_BSF     (AAC_ADTSTOASC, aac_adtstoasc);
    REGISTER_BSF     (CHOMP, chomp);
    REGISTER_BSF     (DUMP_EXTRADATA, dump_extradata);
    REGISTER_BSF     (H264_MP4TOANNEXB, h264_mp4toannexb);
    REGISTER_BSF     (IMX_DUMP_HEADER, imx_dump_header);
    REGISTER_BSF     (MJPEG2JPEG, mjpeg2jpeg);
    REGISTER_BSF     (MJPEGA_DUMP_HEADER, mjpega_dump_header);
    REGISTER_BSF     (MP3_HEADER_COMPRESS, mp3_header_compress);
    REGISTER_BSF     (MP3_HEADER_DECOMPRESS, mp3_header_decompress);
    REGISTER_BSF     (MOV2TEXTSUB, mov2textsub);
    REGISTER_BSF     (NOISE, noise);
    REGISTER_BSF     (REMOVE_EXTRADATA, remove_extradata);
    REGISTER_BSF     (TEXT2MOVSUB, text2movsub);
}
<|MERGE_RESOLUTION|>--- conflicted
+++ resolved
@@ -154,13 +154,9 @@
     REGISTER_DECODER (MPEGVIDEO, mpegvideo);
     REGISTER_DECODER (MPEG_VDPAU, mpeg_vdpau);
     REGISTER_DECODER (MPEG1_VDPAU, mpeg1_vdpau);
-<<<<<<< HEAD
     REGISTER_DECODER (MPEG2_CRYSTALHD, mpeg2_crystalhd);
     REGISTER_DECODER (MSMPEG4_CRYSTALHD, msmpeg4_crystalhd);
-    REGISTER_ENCDEC  (MSMPEG4V1, msmpeg4v1);
-=======
     REGISTER_DECODER (MSMPEG4V1, msmpeg4v1);
->>>>>>> 9bbd6a4c
     REGISTER_ENCDEC  (MSMPEG4V2, msmpeg4v2);
     REGISTER_ENCDEC  (MSMPEG4V3, msmpeg4v3);
     REGISTER_DECODER (MSRLE, msrle);
