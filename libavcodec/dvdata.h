/*
<<<<<<< HEAD
 * Constants for DV codec
 * Copyright (c) 2002 Fabrice Bellard
 *
 * This file is part of FFmpeg.
=======
 * This file is part of Libav.
>>>>>>> 3cbe1126
 *
 * FFmpeg is free software; you can redistribute it and/or
 * modify it under the terms of the GNU Lesser General Public
 * License as published by the Free Software Foundation; either
 * version 2.1 of the License, or (at your option) any later version.
 *
 * FFmpeg is distributed in the hope that it will be useful,
 * but WITHOUT ANY WARRANTY; without even the implied warranty of
 * MERCHANTABILITY or FITNESS FOR A PARTICULAR PURPOSE.  See the GNU
 * Lesser General Public License for more details.
 *
 * You should have received a copy of the GNU Lesser General Public
 * License along with FFmpeg; if not, write to the Free Software
 * Foundation, Inc., 51 Franklin Street, Fifth Floor, Boston, MA 02110-1301 USA
 */

#ifndef AVCODEC_DVDATA_H
#define AVCODEC_DVDATA_H

#include <stdint.h>

extern const uint8_t ff_dv_quant_shifts[22][4];
extern const uint8_t ff_dv_quant_offset[4];

extern const int ff_dv_iweight_88[64];
extern const int ff_dv_iweight_248[64];
extern const int ff_dv_iweight_1080_y[64];
extern const int ff_dv_iweight_1080_c[64];
extern const int ff_dv_iweight_720_y[64];
extern const int ff_dv_iweight_720_c[64];

<<<<<<< HEAD
#define DV_PROFILE_IS_HD(p) ((p)->video_stype & 0x10)
#define DV_PROFILE_IS_1080i50(p) (((p)->video_stype == 0x14) && ((p)->dsf == 1))
#define DV_PROFILE_IS_720p50(p)  (((p)->video_stype == 0x18) && ((p)->dsf == 1))

/**
 * largest possible DV frame, in bytes (1080i50)
 */
#define DV_MAX_FRAME_SIZE 576000

/**
 * maximum number of blocks per macroblock in any DV format
 */
#define DV_MAX_BPM 8

#define TEX_VLC_BITS 9

extern RL_VLC_ELEM ff_dv_rl_vlc[1184];

int ff_dv_init_dynamic_tables(const DVprofile *d);
int ff_dvvideo_init(AVCodecContext *avctx);

static inline int dv_work_pool_size(const DVprofile *d)
{
    int size = d->n_difchan*d->difseg_size*27;
    if (DV_PROFILE_IS_1080i50(d))
        size -= 3*27;
    if (DV_PROFILE_IS_720p50(d))
        size -= 4*27;
    return size;
}

static inline void dv_calculate_mb_xy(DVVideoContext *s, DVwork_chunk *work_chunk, int m, int *mb_x, int *mb_y)
{
     *mb_x = work_chunk->mb_coordinates[m] & 0xff;
     *mb_y = work_chunk->mb_coordinates[m] >> 8;

     /* We work with 720p frames split in half. The odd half-frame (chan==2,3) is displaced :-( */
     if (s->sys->height == 720 && !(s->buf[1]&0x0C)) {
         *mb_y -= (*mb_y>17)?18:-72; /* shifting the Y coordinate down by 72/2 macro blocks */
     }
}

=======
>>>>>>> 3cbe1126
#endif /* AVCODEC_DVDATA_H */<|MERGE_RESOLUTION|>--- conflicted
+++ resolved
@@ -1,12 +1,5 @@
 /*
-<<<<<<< HEAD
- * Constants for DV codec
- * Copyright (c) 2002 Fabrice Bellard
- *
  * This file is part of FFmpeg.
-=======
- * This file is part of Libav.
->>>>>>> 3cbe1126
  *
  * FFmpeg is free software; you can redistribute it and/or
  * modify it under the terms of the GNU Lesser General Public
@@ -38,49 +31,4 @@
 extern const int ff_dv_iweight_720_y[64];
 extern const int ff_dv_iweight_720_c[64];
 
-<<<<<<< HEAD
-#define DV_PROFILE_IS_HD(p) ((p)->video_stype & 0x10)
-#define DV_PROFILE_IS_1080i50(p) (((p)->video_stype == 0x14) && ((p)->dsf == 1))
-#define DV_PROFILE_IS_720p50(p)  (((p)->video_stype == 0x18) && ((p)->dsf == 1))
-
-/**
- * largest possible DV frame, in bytes (1080i50)
- */
-#define DV_MAX_FRAME_SIZE 576000
-
-/**
- * maximum number of blocks per macroblock in any DV format
- */
-#define DV_MAX_BPM 8
-
-#define TEX_VLC_BITS 9
-
-extern RL_VLC_ELEM ff_dv_rl_vlc[1184];
-
-int ff_dv_init_dynamic_tables(const DVprofile *d);
-int ff_dvvideo_init(AVCodecContext *avctx);
-
-static inline int dv_work_pool_size(const DVprofile *d)
-{
-    int size = d->n_difchan*d->difseg_size*27;
-    if (DV_PROFILE_IS_1080i50(d))
-        size -= 3*27;
-    if (DV_PROFILE_IS_720p50(d))
-        size -= 4*27;
-    return size;
-}
-
-static inline void dv_calculate_mb_xy(DVVideoContext *s, DVwork_chunk *work_chunk, int m, int *mb_x, int *mb_y)
-{
-     *mb_x = work_chunk->mb_coordinates[m] & 0xff;
-     *mb_y = work_chunk->mb_coordinates[m] >> 8;
-
-     /* We work with 720p frames split in half. The odd half-frame (chan==2,3) is displaced :-( */
-     if (s->sys->height == 720 && !(s->buf[1]&0x0C)) {
-         *mb_y -= (*mb_y>17)?18:-72; /* shifting the Y coordinate down by 72/2 macro blocks */
-     }
-}
-
-=======
->>>>>>> 3cbe1126
 #endif /* AVCODEC_DVDATA_H */