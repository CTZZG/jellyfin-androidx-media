/*
 * This file is part of FFmpeg.
 *
 * FFmpeg is free software; you can redistribute it and/or
 * modify it under the terms of the GNU Lesser General Public
 * License as published by the Free Software Foundation; either
 * version 2.1 of the License, or (at your option) any later version.
 *
 * FFmpeg is distributed in the hope that it will be useful,
 * but WITHOUT ANY WARRANTY; without even the implied warranty of
 * MERCHANTABILITY or FITNESS FOR A PARTICULAR PURPOSE.  See the GNU
 * Lesser General Public License for more details.
 *
 * You should have received a copy of the GNU Lesser General Public
 * License along with FFmpeg; if not, write to the Free Software
 * Foundation, Inc., 51 Franklin Street, Fifth Floor, Boston, MA 02110-1301 USA
 */

#ifndef AVCODEC_FFT_INTERNAL_H
#define AVCODEC_FFT_INTERNAL_H

#if FFT_FLOAT

#define FIX15(v) (v)
#define sqrthalf (float)M_SQRT1_2

#define BF(x, y, a, b) do {                     \
        x = a - b;                              \
        y = a + b;                              \
    } while (0)

#define CMUL(dre, dim, are, aim, bre, bim) do { \
        (dre) = (are) * (bre) - (aim) * (bim);  \
        (dim) = (are) * (bim) + (aim) * (bre);  \
    } while (0)

#else

#define SCALE_FLOAT(a, bits) lrint((a) * (double)(1 << (bits)))

#if CONFIG_FFT_FIXED_32

#define CMUL(dre, dim, are, aim, bre, bim) do {             \
        int64_t accu;                                     \
        (accu)  = (int64_t)(bre) * (are);                 \
        (accu) -= (int64_t)(bim) * (aim);                 \
        (dre)   = (int)(((accu) + 0x40000000) >> 31);       \
        (accu)  = (int64_t)(bre) * (aim);                 \
        (accu) += (int64_t)(bim) * (are);                 \
        (dim)   = (int)(((accu) + 0x40000000) >> 31);       \
    } while (0)

#define FIX15(a) av_clip(SCALE_FLOAT(a, 31), -2147483647, 2147483647)

#else /* CONFIG_FFT_FIXED_32 */

#include "fft.h"
#include "mathops.h"

void ff_mdct_calcw_c(FFTContext *s, FFTDouble *output, const FFTSample *input);

#define FIX15(a) av_clip(SCALE_FLOAT(a, 15), -32767, 32767)

#define sqrthalf ((int16_t)((1<<15)*M_SQRT1_2))

#define BF(x, y, a, b) do {                     \
        x = (a - b) >> 1;                       \
        y = (a + b) >> 1;                       \
    } while (0)

#define CMULS(dre, dim, are, aim, bre, bim, sh) do {            \
        (dre) = (MUL16(are, bre) - MUL16(aim, bim)) >> sh;      \
        (dim) = (MUL16(are, bim) + MUL16(aim, bre)) >> sh;      \
    } while (0)

#define CMUL(dre, dim, are, aim, bre, bim)      \
    CMULS(dre, dim, are, aim, bre, bim, 15)

#define CMULL(dre, dim, are, aim, bre, bim)     \
    CMULS(dre, dim, are, aim, bre, bim, 0)

<<<<<<< HEAD
#endif /* CONFIG_FFT_FIXED_32 */

#endif /* CONFIG_FFT_FLOAT */
=======
#endif /* FFT_FLOAT */
>>>>>>> 794fcf79

#define ff_imdct_calc_c FFT_NAME(ff_imdct_calc_c)
#define ff_imdct_half_c FFT_NAME(ff_imdct_half_c)
#define ff_mdct_calc_c  FFT_NAME(ff_mdct_calc_c)

void ff_imdct_calc_c(FFTContext *s, FFTSample *output, const FFTSample *input);
void ff_imdct_half_c(FFTContext *s, FFTSample *output, const FFTSample *input);
void ff_mdct_calc_c(FFTContext *s, FFTSample *output, const FFTSample *input);

#endif /* AVCODEC_FFT_INTERNAL_H */<|MERGE_RESOLUTION|>--- conflicted
+++ resolved
@@ -79,13 +79,9 @@
 #define CMULL(dre, dim, are, aim, bre, bim)     \
     CMULS(dre, dim, are, aim, bre, bim, 0)
 
-<<<<<<< HEAD
 #endif /* CONFIG_FFT_FIXED_32 */
 
-#endif /* CONFIG_FFT_FLOAT */
-=======
 #endif /* FFT_FLOAT */
->>>>>>> 794fcf79
 
 #define ff_imdct_calc_c FFT_NAME(ff_imdct_calc_c)
 #define ff_imdct_half_c FFT_NAME(ff_imdct_half_c)
