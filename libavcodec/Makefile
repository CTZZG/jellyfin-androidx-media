--- conflicted
+++ resolved
@@ -682,13 +682,7 @@
 SKIPHEADERS-$(CONFIG_VDPAU)            += vdpau.h
 SKIPHEADERS-$(CONFIG_XVMC)             += xvmc.h
 
-<<<<<<< HEAD
 TESTPROGS = cabac dct fft fft-fixed h264 iirfilter rangecoder snow
-=======
-EXAMPLES = api
-
-TESTPROGS = cabac dct fft fft-fixed h264 iirfilter rangecoder
->>>>>>> 7b4ee3a2
 TESTPROGS-$(HAVE_MMX) += motion
 TESTOBJS = dctref.o
 
