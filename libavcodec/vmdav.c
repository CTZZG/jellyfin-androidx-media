/*
 * Sierra VMD Audio & Video Decoders
 * Copyright (C) 2004 the ffmpeg project
 *
 * This file is part of FFmpeg.
 *
 * FFmpeg is free software; you can redistribute it and/or
 * modify it under the terms of the GNU Lesser General Public
 * License as published by the Free Software Foundation; either
 * version 2.1 of the License, or (at your option) any later version.
 *
 * FFmpeg is distributed in the hope that it will be useful,
 * but WITHOUT ANY WARRANTY; without even the implied warranty of
 * MERCHANTABILITY or FITNESS FOR A PARTICULAR PURPOSE.  See the GNU
 * Lesser General Public License for more details.
 *
 * You should have received a copy of the GNU Lesser General Public
 * License along with FFmpeg; if not, write to the Free Software
 * Foundation, Inc., 51 Franklin Street, Fifth Floor, Boston, MA 02110-1301 USA
 */

/**
 * @file
 * Sierra VMD audio & video decoders
 * by Vladimir "VAG" Gneushev (vagsoft at mail.ru)
 * for more information on the Sierra VMD format, visit:
 *   http://www.pcisys.net/~melanson/codecs/
 *
 * The video decoder outputs PAL8 colorspace data. The decoder expects
 * a 0x330-byte VMD file header to be transmitted via extradata during
 * codec initialization. Each encoded frame that is sent to this decoder
 * is expected to be prepended with the appropriate 16-byte frame
 * information record from the VMD file.
 *
 * The audio decoder, like the video decoder, expects each encoded data
 * chunk to be prepended with the appropriate 16-byte frame information
 * record from the VMD file. It does not require the 0x330-byte VMD file
 * header, but it does need the audio setup parameters passed in through
 * normal libavcodec API means.
 */

#include <stdio.h>
#include <stdlib.h>
#include <string.h>

#include "libavutil/avassert.h"
#include "libavutil/channel_layout.h"
#include "libavutil/common.h"
#include "libavutil/intreadwrite.h"
#include "avcodec.h"
#include "internal.h"
#include "bytestream.h"

#define VMD_HEADER_SIZE 0x330
#define PALETTE_COUNT 256

/*
 * Video Decoder
 */

typedef struct VmdVideoContext {

    AVCodecContext *avctx;
    AVFrame prev_frame;

    const unsigned char *buf;
    int size;

    unsigned char palette[PALETTE_COUNT * 4];
    unsigned char *unpack_buffer;
    int unpack_buffer_size;

    int x_off, y_off;
} VmdVideoContext;

#define QUEUE_SIZE 0x1000
#define QUEUE_MASK 0x0FFF

static void lz_unpack(const unsigned char *src, int src_len,
                      unsigned char *dest, int dest_len)
{
    unsigned char *d;
    unsigned char *d_end;
    unsigned char queue[QUEUE_SIZE];
    unsigned int qpos;
    unsigned int dataleft;
    unsigned int chainofs;
    unsigned int chainlen;
    unsigned int speclen;
    unsigned char tag;
    unsigned int i, j;
    GetByteContext gb;

    bytestream2_init(&gb, src, src_len);
    d = dest;
    d_end = d + dest_len;
    dataleft = bytestream2_get_le32(&gb);
    memset(queue, 0x20, QUEUE_SIZE);
    if (bytestream2_get_bytes_left(&gb) < 4)
        return;
    if (bytestream2_peek_le32(&gb) == 0x56781234) {
        bytestream2_skipu(&gb, 4);
        qpos = 0x111;
        speclen = 0xF + 3;
    } else {
        qpos = 0xFEE;
        speclen = 100;  /* no speclen */
    }

    while (dataleft > 0 && bytestream2_get_bytes_left(&gb) > 0) {
        tag = bytestream2_get_byteu(&gb);
        if ((tag == 0xFF) && (dataleft > 8)) {
            if (d_end - d < 8 || bytestream2_get_bytes_left(&gb) < 8)
                return;
            for (i = 0; i < 8; i++) {
                queue[qpos++] = *d++ = bytestream2_get_byteu(&gb);
                qpos &= QUEUE_MASK;
            }
            dataleft -= 8;
        } else {
            for (i = 0; i < 8; i++) {
                if (dataleft == 0)
                    break;
                if (tag & 0x01) {
                    if (d_end - d < 1 || bytestream2_get_bytes_left(&gb) < 1)
                        return;
                    queue[qpos++] = *d++ = bytestream2_get_byteu(&gb);
                    qpos &= QUEUE_MASK;
                    dataleft--;
                } else {
                    chainofs = bytestream2_get_byte(&gb);
                    chainofs |= ((bytestream2_peek_byte(&gb) & 0xF0) << 4);
                    chainlen = (bytestream2_get_byte(&gb) & 0x0F) + 3;
                    if (chainlen == speclen) {
                        chainlen = bytestream2_get_byte(&gb) + 0xF + 3;
                    }
                    if (d_end - d < chainlen)
                        return;
                    for (j = 0; j < chainlen; j++) {
                        *d = queue[chainofs++ & QUEUE_MASK];
                        queue[qpos++] = *d++;
                        qpos &= QUEUE_MASK;
                    }
                    dataleft -= chainlen;
                }
                tag >>= 1;
            }
        }
    }
}
static int rle_unpack(const unsigned char *src, unsigned char *dest,
                      int src_count, int src_size, int dest_len)
{
    unsigned char *pd;
    int i, l, used = 0;
    unsigned char *dest_end = dest + dest_len;
    GetByteContext gb;
    uint16_t run_val;

    bytestream2_init(&gb, src, src_size);
    pd = dest;
    if (src_count & 1) {
        if (bytestream2_get_bytes_left(&gb) < 1)
            return 0;
        *pd++ = bytestream2_get_byteu(&gb);
        used++;
    }

    do {
        if (bytestream2_get_bytes_left(&gb) < 1)
            break;
        l = bytestream2_get_byteu(&gb);
        if (l & 0x80) {
            l = (l & 0x7F) * 2;
            if (dest_end - pd < l || bytestream2_get_bytes_left(&gb) < l)
                return bytestream2_tell(&gb);
            bytestream2_get_bufferu(&gb, pd, l);
            pd += l;
        } else {
            if (dest_end - pd < 2*l || bytestream2_get_bytes_left(&gb) < 2)
                return bytestream2_tell(&gb);
            run_val = bytestream2_get_ne16(&gb);
            for (i = 0; i < l; i++) {
                AV_WN16(pd, run_val);
                pd += 2;
            }
            l *= 2;
        }
        used += l;
    } while (used < src_count);

    return bytestream2_tell(&gb);
}

static int vmd_decode(VmdVideoContext *s, AVFrame *frame)
{
    int i;
    unsigned int *palette32;
    unsigned char r, g, b;

    GetByteContext gb;

    unsigned char meth;
    unsigned char *dp;   /* pointer to current frame */
    unsigned char *pp;   /* pointer to previous frame */
    unsigned char len;
    int ofs;

    int frame_x, frame_y;
    int frame_width, frame_height;

    frame_x = AV_RL16(&s->buf[6]);
    frame_y = AV_RL16(&s->buf[8]);
    frame_width = AV_RL16(&s->buf[10]) - frame_x + 1;
    frame_height = AV_RL16(&s->buf[12]) - frame_y + 1;

    if ((frame_width == s->avctx->width && frame_height == s->avctx->height) &&
        (frame_x || frame_y)) {

        s->x_off = frame_x;
        s->y_off = frame_y;
    }
    frame_x -= s->x_off;
    frame_y -= s->y_off;

    if (frame_x < 0 || frame_width < 0 ||
        frame_x >= s->avctx->width ||
        frame_width > s->avctx->width ||
        frame_x + frame_width > s->avctx->width) {
        av_log(s->avctx, AV_LOG_ERROR,
               "Invalid horizontal range %d-%d\n",
               frame_x, frame_width);
        return AVERROR_INVALIDDATA;
    }
    if (frame_y < 0 || frame_height < 0 ||
        frame_y >= s->avctx->height ||
        frame_height > s->avctx->height ||
        frame_y + frame_height > s->avctx->height) {
        av_log(s->avctx, AV_LOG_ERROR,
               "Invalid vertical range %d-%d\n",
               frame_x, frame_width);
        return AVERROR_INVALIDDATA;
    }

    /* if only a certain region will be updated, copy the entire previous
     * frame before the decode */
    if (s->prev_frame.data[0] &&
        (frame_x || frame_y || (frame_width != s->avctx->width) ||
        (frame_height != s->avctx->height))) {

        memcpy(frame->data[0], s->prev_frame.data[0],
            s->avctx->height * frame->linesize[0]);
    }

    /* check if there is a new palette */
    bytestream2_init(&gb, s->buf + 16, s->size - 16);
    if (s->buf[15] & 0x02) {
        bytestream2_skip(&gb, 2);
        palette32 = (unsigned int *)s->palette;
        if (bytestream2_get_bytes_left(&gb) >= PALETTE_COUNT * 3) {
            for (i = 0; i < PALETTE_COUNT; i++) {
                r = bytestream2_get_byteu(&gb) * 4;
                g = bytestream2_get_byteu(&gb) * 4;
                b = bytestream2_get_byteu(&gb) * 4;
                palette32[i] = 0xFFU << 24 | (r << 16) | (g << 8) | (b);
                palette32[i] |= palette32[i] >> 6 & 0x30303;
            }
        } else {
            av_log(s->avctx, AV_LOG_ERROR, "Incomplete palette\n");
            return AVERROR_INVALIDDATA;
        }
    }

    if (!s->size)
        return 0;

    /* originally UnpackFrame in VAG's code */
    if (bytestream2_get_bytes_left(&gb) < 1)
        return AVERROR_INVALIDDATA;
    meth = bytestream2_get_byteu(&gb);
    if (meth & 0x80) {
        if (!s->unpack_buffer_size) {
            av_log(s->avctx, AV_LOG_ERROR,
                   "Trying to unpack LZ-compressed frame with no LZ buffer\n");
            return AVERROR_INVALIDDATA;
        }
        lz_unpack(gb.buffer, bytestream2_get_bytes_left(&gb),
                  s->unpack_buffer, s->unpack_buffer_size);
        meth &= 0x7F;
        bytestream2_init(&gb, s->unpack_buffer, s->unpack_buffer_size);
    }

    dp = &frame->data[0][frame_y * frame->linesize[0] + frame_x];
    pp = &s->prev_frame.data[0][frame_y * s->prev_frame.linesize[0] + frame_x];
    switch (meth) {
    case 1:
        for (i = 0; i < frame_height; i++) {
            ofs = 0;
            do {
                len = bytestream2_get_byte(&gb);
                if (len & 0x80) {
                    len = (len & 0x7F) + 1;
                    if (ofs + len > frame_width ||
                        bytestream2_get_bytes_left(&gb) < len)
                        return AVERROR_INVALIDDATA;
                    bytestream2_get_bufferu(&gb, &dp[ofs], len);
                    ofs += len;
                } else {
                    /* interframe pixel copy */
                    if (ofs + len + 1 > frame_width || !s->prev_frame.data[0])
                        return AVERROR_INVALIDDATA;
                    memcpy(&dp[ofs], &pp[ofs], len + 1);
                    ofs += len + 1;
                }
            } while (ofs < frame_width);
            if (ofs > frame_width) {
                av_log(s->avctx, AV_LOG_ERROR,
                       "offset > width (%d > %d)\n",
                       ofs, frame_width);
                return AVERROR_INVALIDDATA;
            }
            dp += frame->linesize[0];
            pp += s->prev_frame.linesize[0];
        }
        break;

    case 2:
        for (i = 0; i < frame_height; i++) {
            bytestream2_get_buffer(&gb, dp, frame_width);
            dp += frame->linesize[0];
            pp += s->prev_frame.linesize[0];
        }
        break;

    case 3:
        for (i = 0; i < frame_height; i++) {
            ofs = 0;
            do {
                len = bytestream2_get_byte(&gb);
                if (len & 0x80) {
                    len = (len & 0x7F) + 1;
                    if (bytestream2_peek_byte(&gb) == 0xFF) {
                        int slen = len;
                        bytestream2_get_byte(&gb);
                        len = rle_unpack(gb.buffer, &dp[ofs],
                                         len, bytestream2_get_bytes_left(&gb),
                                         frame_width - ofs);
                        ofs += slen;
                        bytestream2_skip(&gb, len);
                    } else {
                        bytestream2_get_buffer(&gb, &dp[ofs], len);
                        ofs += len;
                    }
                } else {
                    /* interframe pixel copy */
                    if (ofs + len + 1 > frame_width || !s->prev_frame.data[0])
                        return AVERROR_INVALIDDATA;
                    memcpy(&dp[ofs], &pp[ofs], len + 1);
                    ofs += len + 1;
                }
            } while (ofs < frame_width);
            if (ofs > frame_width) {
                av_log(s->avctx, AV_LOG_ERROR,
                       "offset > width (%d > %d)\n",
                       ofs, frame_width);
                return AVERROR_INVALIDDATA;
            }
            dp += frame->linesize[0];
            pp += s->prev_frame.linesize[0];
        }
        break;
    }
    return 0;
}

static av_cold int vmdvideo_decode_init(AVCodecContext *avctx)
{
    VmdVideoContext *s = avctx->priv_data;
    int i;
    unsigned int *palette32;
    int palette_index = 0;
    unsigned char r, g, b;
    unsigned char *vmd_header;
    unsigned char *raw_palette;

    s->avctx = avctx;
    avctx->pix_fmt = AV_PIX_FMT_PAL8;

    /* make sure the VMD header made it */
    if (s->avctx->extradata_size != VMD_HEADER_SIZE) {
        av_log(s->avctx, AV_LOG_ERROR, "expected extradata size of %d\n",
            VMD_HEADER_SIZE);
        return AVERROR_INVALIDDATA;
    }
    vmd_header = (unsigned char *)avctx->extradata;

    s->unpack_buffer_size = AV_RL32(&vmd_header[800]);
<<<<<<< HEAD
    s->unpack_buffer = av_malloc(s->unpack_buffer_size);
    if (!s->unpack_buffer)
        return AVERROR(ENOMEM);
=======
    if (s->unpack_buffer_size) {
        s->unpack_buffer = av_malloc(s->unpack_buffer_size);
        if (!s->unpack_buffer)
            return AVERROR(ENOMEM);
    }
>>>>>>> 31980b6a

    /* load up the initial palette */
    raw_palette = &vmd_header[28];
    palette32 = (unsigned int *)s->palette;
    for (i = 0; i < PALETTE_COUNT; i++) {
        r = raw_palette[palette_index++] * 4;
        g = raw_palette[palette_index++] * 4;
        b = raw_palette[palette_index++] * 4;
        palette32[i] = (r << 16) | (g << 8) | (b);
    }

    avcodec_get_frame_defaults(&s->prev_frame);

    return 0;
}

static int vmdvideo_decode_frame(AVCodecContext *avctx,
                                 void *data, int *got_frame,
                                 AVPacket *avpkt)
{
    const uint8_t *buf = avpkt->data;
    int buf_size = avpkt->size;
    VmdVideoContext *s = avctx->priv_data;
    AVFrame *frame = data;
    int ret;

    s->buf = buf;
    s->size = buf_size;

    if (buf_size < 16)
        return AVERROR_INVALIDDATA;

    if ((ret = ff_get_buffer(avctx, frame, AV_GET_BUFFER_FLAG_REF)) < 0)
        return ret;

    if ((ret = vmd_decode(s, frame)) < 0)
        return ret;

    /* make the palette available on the way out */
    memcpy(frame->data[1], s->palette, PALETTE_COUNT * 4);

    /* shuffle frames */
    av_frame_unref(&s->prev_frame);
    if ((ret = av_frame_ref(&s->prev_frame, frame)) < 0)
        return ret;

    *got_frame      = 1;

    /* report that the buffer was completely consumed */
    return buf_size;
}

static av_cold int vmdvideo_decode_end(AVCodecContext *avctx)
{
    VmdVideoContext *s = avctx->priv_data;

    av_frame_unref(&s->prev_frame);
    av_free(s->unpack_buffer);

    return 0;
}


/*
 * Audio Decoder
 */

#define BLOCK_TYPE_AUDIO    1
#define BLOCK_TYPE_INITIAL  2
#define BLOCK_TYPE_SILENCE  3

typedef struct VmdAudioContext {
    int out_bps;
    int chunk_size;
} VmdAudioContext;

static const uint16_t vmdaudio_table[128] = {
    0x000, 0x008, 0x010, 0x020, 0x030, 0x040, 0x050, 0x060, 0x070, 0x080,
    0x090, 0x0A0, 0x0B0, 0x0C0, 0x0D0, 0x0E0, 0x0F0, 0x100, 0x110, 0x120,
    0x130, 0x140, 0x150, 0x160, 0x170, 0x180, 0x190, 0x1A0, 0x1B0, 0x1C0,
    0x1D0, 0x1E0, 0x1F0, 0x200, 0x208, 0x210, 0x218, 0x220, 0x228, 0x230,
    0x238, 0x240, 0x248, 0x250, 0x258, 0x260, 0x268, 0x270, 0x278, 0x280,
    0x288, 0x290, 0x298, 0x2A0, 0x2A8, 0x2B0, 0x2B8, 0x2C0, 0x2C8, 0x2D0,
    0x2D8, 0x2E0, 0x2E8, 0x2F0, 0x2F8, 0x300, 0x308, 0x310, 0x318, 0x320,
    0x328, 0x330, 0x338, 0x340, 0x348, 0x350, 0x358, 0x360, 0x368, 0x370,
    0x378, 0x380, 0x388, 0x390, 0x398, 0x3A0, 0x3A8, 0x3B0, 0x3B8, 0x3C0,
    0x3C8, 0x3D0, 0x3D8, 0x3E0, 0x3E8, 0x3F0, 0x3F8, 0x400, 0x440, 0x480,
    0x4C0, 0x500, 0x540, 0x580, 0x5C0, 0x600, 0x640, 0x680, 0x6C0, 0x700,
    0x740, 0x780, 0x7C0, 0x800, 0x900, 0xA00, 0xB00, 0xC00, 0xD00, 0xE00,
    0xF00, 0x1000, 0x1400, 0x1800, 0x1C00, 0x2000, 0x3000, 0x4000
};

static av_cold int vmdaudio_decode_init(AVCodecContext *avctx)
{
    VmdAudioContext *s = avctx->priv_data;

    if (avctx->channels < 1 || avctx->channels > 2) {
        av_log(avctx, AV_LOG_ERROR, "invalid number of channels\n");
        return AVERROR(EINVAL);
    }
    if (avctx->block_align < 1 || avctx->block_align % avctx->channels) {
        av_log(avctx, AV_LOG_ERROR, "invalid block align\n");
        return AVERROR(EINVAL);
    }

    avctx->channel_layout = avctx->channels == 1 ? AV_CH_LAYOUT_MONO :
                                                   AV_CH_LAYOUT_STEREO;

    if (avctx->bits_per_coded_sample == 16)
        avctx->sample_fmt = AV_SAMPLE_FMT_S16;
    else
        avctx->sample_fmt = AV_SAMPLE_FMT_U8;
    s->out_bps = av_get_bytes_per_sample(avctx->sample_fmt);

    s->chunk_size = avctx->block_align + avctx->channels * (s->out_bps == 2);

    av_log(avctx, AV_LOG_DEBUG, "%d channels, %d bits/sample, "
           "block align = %d, sample rate = %d\n",
           avctx->channels, avctx->bits_per_coded_sample, avctx->block_align,
           avctx->sample_rate);

    return 0;
}

static void decode_audio_s16(int16_t *out, const uint8_t *buf, int buf_size,
                             int channels)
{
    int ch;
    const uint8_t *buf_end = buf + buf_size;
    int predictor[2];
    int st = channels - 1;

    /* decode initial raw sample */
    for (ch = 0; ch < channels; ch++) {
        predictor[ch] = (int16_t)AV_RL16(buf);
        buf += 2;
        *out++ = predictor[ch];
    }

    /* decode DPCM samples */
    ch = 0;
    while (buf < buf_end) {
        uint8_t b = *buf++;
        if (b & 0x80)
            predictor[ch] -= vmdaudio_table[b & 0x7F];
        else
            predictor[ch] += vmdaudio_table[b];
        predictor[ch] = av_clip_int16(predictor[ch]);
        *out++ = predictor[ch];
        ch ^= st;
    }
}

static int vmdaudio_decode_frame(AVCodecContext *avctx, void *data,
                                 int *got_frame_ptr, AVPacket *avpkt)
{
    AVFrame *frame     = data;
    const uint8_t *buf = avpkt->data;
    const uint8_t *buf_end;
    int buf_size = avpkt->size;
    VmdAudioContext *s = avctx->priv_data;
    int block_type, silent_chunks, audio_chunks;
    int ret;
    uint8_t *output_samples_u8;
    int16_t *output_samples_s16;

    if (buf_size < 16) {
        av_log(avctx, AV_LOG_WARNING, "skipping small junk packet\n");
        *got_frame_ptr = 0;
        return buf_size;
    }

    block_type = buf[6];
    if (block_type < BLOCK_TYPE_AUDIO || block_type > BLOCK_TYPE_SILENCE) {
        av_log(avctx, AV_LOG_ERROR, "unknown block type: %d\n", block_type);
        return AVERROR(EINVAL);
    }
    buf      += 16;
    buf_size -= 16;

    /* get number of silent chunks */
    silent_chunks = 0;
    if (block_type == BLOCK_TYPE_INITIAL) {
        uint32_t flags;
        if (buf_size < 4) {
            av_log(avctx, AV_LOG_ERROR, "packet is too small\n");
            return AVERROR(EINVAL);
        }
        flags         = AV_RB32(buf);
        silent_chunks = av_popcount(flags);
        buf      += 4;
        buf_size -= 4;
    } else if (block_type == BLOCK_TYPE_SILENCE) {
        silent_chunks = 1;
        buf_size = 0; // should already be zero but set it just to be sure
    }

    /* ensure output buffer is large enough */
    audio_chunks = buf_size / s->chunk_size;

    /* drop incomplete chunks */
    buf_size     = audio_chunks * s->chunk_size;

    /* get output buffer */
    frame->nb_samples = ((silent_chunks + audio_chunks) * avctx->block_align) /
                        avctx->channels;
    if ((ret = ff_get_buffer(avctx, frame, 0)) < 0)
        return ret;
    output_samples_u8  =            frame->data[0];
    output_samples_s16 = (int16_t *)frame->data[0];

    /* decode silent chunks */
    if (silent_chunks > 0) {
        int silent_size = avctx->block_align * silent_chunks;
        av_assert0(avctx->block_align * silent_chunks <= frame->nb_samples * avctx->channels);

        if (s->out_bps == 2) {
            memset(output_samples_s16, 0x00, silent_size * 2);
            output_samples_s16 += silent_size;
        } else {
            memset(output_samples_u8,  0x80, silent_size);
            output_samples_u8 += silent_size;
        }
    }

    /* decode audio chunks */
    if (audio_chunks > 0) {
        buf_end = buf + buf_size;
        av_assert0((buf_size & (avctx->channels > 1)) == 0);
        while (buf_end - buf >= s->chunk_size) {
            if (s->out_bps == 2) {
                decode_audio_s16(output_samples_s16, buf, s->chunk_size,
                                 avctx->channels);
                output_samples_s16 += avctx->block_align;
            } else {
                memcpy(output_samples_u8, buf, s->chunk_size);
                output_samples_u8  += avctx->block_align;
            }
            buf += s->chunk_size;
        }
    }

    *got_frame_ptr = 1;

    return avpkt->size;
}


/*
 * Public Data Structures
 */

AVCodec ff_vmdvideo_decoder = {
    .name           = "vmdvideo",
    .type           = AVMEDIA_TYPE_VIDEO,
    .id             = AV_CODEC_ID_VMDVIDEO,
    .priv_data_size = sizeof(VmdVideoContext),
    .init           = vmdvideo_decode_init,
    .close          = vmdvideo_decode_end,
    .decode         = vmdvideo_decode_frame,
    .capabilities   = CODEC_CAP_DR1,
    .long_name      = NULL_IF_CONFIG_SMALL("Sierra VMD video"),
};

AVCodec ff_vmdaudio_decoder = {
    .name           = "vmdaudio",
    .type           = AVMEDIA_TYPE_AUDIO,
    .id             = AV_CODEC_ID_VMDAUDIO,
    .priv_data_size = sizeof(VmdAudioContext),
    .init           = vmdaudio_decode_init,
    .decode         = vmdaudio_decode_frame,
    .capabilities   = CODEC_CAP_DR1,
    .long_name      = NULL_IF_CONFIG_SMALL("Sierra VMD audio"),
};<|MERGE_RESOLUTION|>--- conflicted
+++ resolved
@@ -395,17 +395,11 @@
     vmd_header = (unsigned char *)avctx->extradata;
 
     s->unpack_buffer_size = AV_RL32(&vmd_header[800]);
-<<<<<<< HEAD
-    s->unpack_buffer = av_malloc(s->unpack_buffer_size);
-    if (!s->unpack_buffer)
-        return AVERROR(ENOMEM);
-=======
     if (s->unpack_buffer_size) {
         s->unpack_buffer = av_malloc(s->unpack_buffer_size);
         if (!s->unpack_buffer)
             return AVERROR(ENOMEM);
     }
->>>>>>> 31980b6a
 
     /* load up the initial palette */
     raw_palette = &vmd_header[28];
