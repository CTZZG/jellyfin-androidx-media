--- conflicted
+++ resolved
@@ -706,12 +706,7 @@
     const int mb_type = h->cur_pic.mb_type[mb_xy];
     const int mvy_limit = IS_INTERLACED(mb_type) ? 2 : 4;
     int first_vertical_edge_done = 0;
-<<<<<<< HEAD
-    av_unused int dir;
     int chroma = CHROMA(h) && !(CONFIG_GRAY && (h->flags&CODEC_FLAG_GRAY));
-=======
-    int chroma = !(CONFIG_GRAY && (h->flags&CODEC_FLAG_GRAY));
->>>>>>> 213e6067
     int qp_bd_offset = 6 * (h->sps.bit_depth_luma - 8);
     int a = 52 + h->slice_alpha_c0_offset - qp_bd_offset;
     int b = 52 + h->slice_beta_offset - qp_bd_offset;
