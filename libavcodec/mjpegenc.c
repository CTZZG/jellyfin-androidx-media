--- conflicted
+++ resolved
@@ -164,32 +164,17 @@
     int size;
     uint8_t *ptr;
 
-<<<<<<< HEAD
-    if (avctx->sample_aspect_ratio.num > 0 && avctx->sample_aspect_ratio.den > 0)
-    {
-    /* JFIF header */
-    put_marker(p, APP0);
-    put_bits(p, 16, 16);
-    avpriv_put_string(p, "JFIF", 1); /* this puts the trailing zero-byte too */
-    put_bits(p, 16, 0x0102); /* v 1.02 */
-    put_bits(p, 8, 0); /* units type: 0 - aspect ratio */
-    put_bits(p, 16, avctx->sample_aspect_ratio.num);
-    put_bits(p, 16, avctx->sample_aspect_ratio.den);
-    put_bits(p, 8, 0); /* thumbnail width */
-    put_bits(p, 8, 0); /* thumbnail height */
-=======
     if (avctx->sample_aspect_ratio.num > 0 && avctx->sample_aspect_ratio.den > 0) {
         /* JFIF header */
         put_marker(p, APP0);
         put_bits(p, 16, 16);
         avpriv_put_string(p, "JFIF", 1); /* this puts the trailing zero-byte too */
-        put_bits(p, 16, 0x0201);         /* v 1.02 */
+        put_bits(p, 16, 0x0102);         /* v 1.02 */
         put_bits(p,  8, 0);              /* units type: 0 - aspect ratio */
         put_bits(p, 16, avctx->sample_aspect_ratio.num);
         put_bits(p, 16, avctx->sample_aspect_ratio.den);
         put_bits(p, 8, 0); /* thumbnail width */
         put_bits(p, 8, 0); /* thumbnail height */
->>>>>>> a1ba1f20
     }
 
     /* comment */
