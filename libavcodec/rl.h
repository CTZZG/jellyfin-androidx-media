--- conflicted
+++ resolved
@@ -52,13 +52,8 @@
  * @param static_store static uint8_t array[2][2*MAX_RUN + MAX_LEVEL + 3] which will hold
  *                     the level and run tables, if this is NULL av_malloc() will be used
  */
-<<<<<<< HEAD
-void ff_rl_init(RLTable *rl, uint8_t static_store[2][2*MAX_RUN + MAX_LEVEL + 3]);
+int ff_rl_init(RLTable *rl, uint8_t static_store[2][2*MAX_RUN + MAX_LEVEL + 3]);
 void ff_rl_init_vlc(RLTable *rl, unsigned static_size);
-=======
-int ff_rl_init(RLTable *rl, uint8_t static_store[2][2*MAX_RUN + MAX_LEVEL + 3]);
-void ff_rl_init_vlc(RLTable *rl);
->>>>>>> 1b1bb2c4
 
 /**
  * Free the contents of a dynamically allocated table.
