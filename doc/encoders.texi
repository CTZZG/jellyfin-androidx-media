--- conflicted
+++ resolved
@@ -2407,33 +2407,6 @@
 
 @end table
 
-<<<<<<< HEAD
-@c man end VIDEO ENCODERS
-
-@chapter Subtitles Encoders
-@c man begin SUBTITLES ENCODERS
-
-@section dvdsub
-
-This codec encodes the bitmap subtitle format that is used in DVDs.
-Typically they are stored in VOBSUB file pairs (*.idx + *.sub),
-and they can also be used in Matroska files.
-
-@subsection Options
-
-@table @option
-@item even_rows_fix
-When set to 1, enable a work-around that makes the number of pixel rows
-even in all subtitles.  This fixes a problem with some players that
-cut off the bottom row if the number is odd.  The work-around just adds
-a fully transparent row if needed.  The overhead is low, typically
-one byte per subtitle on average.
-
-By default, this work-around is disabled.
-@end table
-
-@c man end SUBTITLES ENCODERS
-=======
 @section QSV encoders
 
 The family of Intel QuickSync Video encoders (MPEG-2, H.264 and HEVC)
@@ -2451,7 +2424,7 @@
 
 @item
 @var{LA_ICQ} - intelligent constant quality with lookahead, when the
-@option{la_depth} option is also set.
+@option{look_ahead} option is also set.
 
 @item
 @var{ICQ} -- intelligent constant quality otherwise.
@@ -2462,7 +2435,7 @@
 least the desired average bitrate with the @option{b} option.
 @itemize @minus
 @item
-@var{LA} - VBR with lookahead, when the @option{la_depth} option is specified.
+@var{LA} - VBR with lookahead, when the @option{look_ahead} option is specified.
 
 @item
 @var{VCM} - video conferencing mode, when the @option{vcm} option is set.
@@ -2523,4 +2496,27 @@
 @end itemize
 
 @c man end VIDEO ENCODERS
->>>>>>> 8a9de5c5
+
+@chapter Subtitles Encoders
+@c man begin SUBTITLES ENCODERS
+
+@section dvdsub
+
+This codec encodes the bitmap subtitle format that is used in DVDs.
+Typically they are stored in VOBSUB file pairs (*.idx + *.sub),
+and they can also be used in Matroska files.
+
+@subsection Options
+
+@table @option
+@item even_rows_fix
+When set to 1, enable a work-around that makes the number of pixel rows
+even in all subtitles.  This fixes a problem with some players that
+cut off the bottom row if the number is odd.  The work-around just adds
+a fully transparent row if needed.  The overhead is low, typically
+one byte per subtitle on average.
+
+By default, this work-around is disabled.
+@end table
+
+@c man end SUBTITLES ENCODERS