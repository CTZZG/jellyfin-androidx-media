--- conflicted
+++ resolved
@@ -244,12 +244,8 @@
 
 @section Submitting patches
 
-<<<<<<< HEAD
-First, read the (@pxref{Coding Rules}) above if you did not yet.
-=======
 First, read the @ref{Coding Rules} above if you did not yet, in particular
 the rules regarding patch submission.
->>>>>>> 7f7dc4fb
 
 When you submit your patch, please use @code{git format-patch} or
 @code{git send-email}. We cannot read other diffs :-)
@@ -264,13 +260,8 @@
 Use the patcheck tool of FFmpeg to check your patch.
 The tool is located in the tools directory.
 
-<<<<<<< HEAD
-Run the regression tests before submitting a patch so that you can
-verify that there are no big problems.
-=======
 Run the @ref{Regression Tests} before submitting a patch in order to verify
 it does not cause unexpected problems.
->>>>>>> 7f7dc4fb
 
 Patches should be posted as base64 encoded attachments (or any other
 encoding which ensures that the patch will not be trashed during
